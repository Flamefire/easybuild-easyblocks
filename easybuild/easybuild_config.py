--- conflicted
+++ resolved
@@ -1,9 +1,5 @@
 ##
-<<<<<<< HEAD
-# Copyright 2009-2012 Stijn De weirdt, Dries Verdegem, Kenneth Hoste, Pieter De Baets, Jens Timmerman, Toon Willems
-=======
 # Copyright 2009-2012 Stijn De Weirdt, Dries Verdegem, Kenneth Hoste, Pieter De Baets, Jens Timmerman, Toon Willems
->>>>>>> c144acf9
 #
 # This file is part of EasyBuild,
 # originally created by the HPC team of the University of Ghent (http://ugent.be/hpc).
