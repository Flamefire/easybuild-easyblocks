##
# Copyright 2009-2012 Stijn De Weirdt, Dries Verdegem, Kenneth Hoste, Pieter De Baets, Jens Timmerman
#
# This file is part of EasyBuild,
# originally created by the HPC team of the University of Ghent (http://ugent.be/hpc).
#
# http://github.com/hpcugent/easybuild
#
# EasyBuild is free software: you can redistribute it and/or modify
# it under the terms of the GNU General Public License as published by
# the Free Software Foundation v2.
#
# EasyBuild is distributed in the hope that it will be useful,
# but WITHOUT ANY WARRANTY; without even the implied warranty of
# MERCHANTABILITY or FITNESS FOR A PARTICULAR PURPOSE.  See the
# GNU General Public License for more details.
#
# You should have received a copy of the GNU General Public License
# along with EasyBuild.  If not, see <http://www.gnu.org/licenses/>.
##
"""
EasyBuild support for installing the Intel Math Kernel Library (MKL), implemented as an easyblock
"""

import os
import shutil
import tempfile
from distutils.version import LooseVersion

import easybuild.tools.environment as env
from easybuild.easyblocks.i.intelbase import IntelBase
from easybuild.tools.filetools import run_cmd
from easybuild.tools.modules import Modules

<<<<<<< HEAD
=======

>>>>>>> 984a2191
class Imkl(IntelBase):
    """
    Class that can be used to install mkl
    - tested with 10.2.1.017
    -- will fail for all older versions (due to newer silent installer)
    """

    def __init__(self, *args, **kwargs):
        """Constructor, adds extra config options"""
        IntelBase.__init__(self, *args, **kwargs)

    def extra_options(self):
        extra_vars = {'interfaces': [True, "Indicates whether interfaces should be built (default: True)"]}
        return IntelBase.extra_options(self, extra_vars)


    def configure(self):
        IntelBase.configure(self)

        if os.getenv('MKLROOT'):
            self.log.error("Found MKLROOT in current environment, which may cause problems...")

    def make_module_req_guess(self):
        """
        A dictionary of possible directories to look for
        """
        if LooseVersion(self.version()) >= LooseVersion('10.3'):
            if self.getcfg('m32'):
                self.log.error("32-bit not supported yet for IMKL v%s (>= 10.3)" % self.version())
            return {
                    'PATH': ['bin', 'mkl/bin', 'mkl/bin/intel64', 'composerxe-2011/bin'],
                    'LD_LIBRARY_PATH': ['lib/intel64', 'mkl/lib/intel64'],
                    'LIBRARY_PATH': ['lib/intel64', 'mkl/lib/intel64'],
                    'MANPATH': ['man', 'man/en_US'],
                    'CPATH': ['mkl/include', 'mkl/include/fftw'],
                    'FPATH': ['mkl/include', 'mkl/include/fftw']
                   }
        else:
            if self.getcfg('m32'):
                return {
                        'PATH': ['bin', 'bin/ia32', 'tbb/bin/ia32'],
                        'LD_LIBRARY_PATH': ['lib', 'lib/32'],
                        'LIBRARY_PATH': ['lib', 'lib/32'],
                        'MANPATH': ['man', 'share/man', 'man/en_US'],
                        'CPATH': ['include'],
                        'FPATH': ['include']
                       }

            else:
                return {
                        'PATH': ['bin', 'bin/intel64', 'tbb/bin/em64t'],
                        'LD_LIBRARY_PATH': ['lib', 'lib/em64t'],
                        'LIBRARY_PATH': ['lib', 'lib/em64t'],
                        'MANPATH': ['man', 'share/man', 'man/en_US'],
                        'CPATH': ['include'],
                        'FPATH': ['include']
                       }

    def make_module_extra(self):
        """Overwritten from Application to add extra txt"""
        txt = IntelBase.make_module_extra(self)
        txt += "prepend-path\t%s\t\t%s\n" % ('INTEL_LICENSE_FILE', self.license)
        if self.getcfg('m32'):
            txt += "prepend-path\t%s\t\t$root/%s\n" % ('NLSPATH', 'idb/32/locale/%l_%t/%N')
        else:
            txt += "prepend-path\t%s\t\t$root/%s\n" % ('NLSPATH', 'idb/intel64/locale/%l_%t/%N')
        txt += "setenv\t%s\t\t$root\n" % 'MKLROOT'

        return txt

    def postproc(self):
        """
        The mkl directory structure has thoroughly changed as from version 10.3.
        Hence post processing is quite different in both situations
        """
        if LooseVersion(self.version()) >= LooseVersion('10.3'):
            #Add convenient wrapper libs
            #- form imkl 10.3

            if self.getcfg('m32'):
                self.log.error("32-bit not supported yet for IMKL v%s (>=10.3)" % self.version())

            extra = {
                     'libmkl.so': 'GROUP (-lmkl_intel_lp64 -lmkl_intel_thread -lmkl_core)',
                     'libmkl_em64t.a': 'GROUP (libmkl_intel_lp64.a libmkl_intel_thread.a libmkl_core.a)',
                     'libmkl_solver.a': 'GROUP (libmkl_solver_lp64.a)',
                     'libmkl_scalapack.a': 'GROUP (libmkl_scalapack_lp64.a)',
                     'libmkl_lapack.a': 'GROUP (libmkl_intel_lp64.a libmkl_intel_thread.a libmkl_core.a)',
                     'libmkl_cdft.a': 'GROUP (libmkl_cdft_core.a)'
                    }
            for fil, txt in extra.items():
                dest = os.path.join(self.installdir, 'mkl/lib/intel64', fil)
                if not os.path.exists(dest):
                    try:
                        f = open(dest, 'w')
                        f.write(txt)
                        f.close()
                        self.log.info("File %s written" % dest)
                    except:
                        self.log.exception("Can't write file %s" % (dest))

            # build the mkl interfaces (pic and no-pic)
            # load the dependencies
            m = Modules()
            m.addModule(self.dep)
            m.load()

            if not self.getcfg('interfaces'):
                return

            # build the interfaces
            #- blas95 and lapack95 need more work, ignore for now

            #lis1=['blas95','fftw2xc','fftw2xf','lapack95']
            # blas95 and lapack also need include/.mod to be processed
            lis1 = ['fftw2xc', 'fftw2xf']
            lis2 = ['fftw3xc', 'fftw3xf']
            lis3 = ['fftw2x_cdft', 'fftw3x_cdft']

            interfacedir = os.path.join(self.installdir, 'mkl/interfaces')
            try:
                os.chdir(interfacedir)
                self.log.info("Changed to interfaces directory %s" % interfacedir)
            except:
                self.log.exception("Can't change to interfaces directory %s" % interfacedir)

            for i in lis1 + lis2 + lis3:
                if i in lis1:
                    # use INSTALL_DIR and CFLAGS and COPTS
                    cmd = "make -f makefile libintel64"
                if i in lis2:
                    # use install_to and CFLAGS
                    cmd = "make -f makefile libintel64 install_to=$INSTALL_DIR"
                if i in lis3:
                    # use INSTALL_DIR and SPEC_OPT
                    extramakeopts = ''
                    if os.getenv('SOFTROOTMPICH2'):
                        extramakeopts = 'mpi=mpich2'
                    cmd = "make -f makefile libintel64 %s" % extramakeopts


                for opt in ['', '-fPIC']:
                    try:
                        tmpbuild = tempfile.mkdtemp()
                        self.log.debug("Created temporary directory %s" % tmpbuild)
                    except:
                        self.log.exception("Creating temporary directory failed")

                    # always set INSTALL_DIR, SPEC_OPT, COPTS and CFLAGS
                    env.set('INSTALL_DIR', tmpbuild)
                    env.set('SPEC_OPT', opt)
                    env.set('COPTS', opt)
                    env.set('CFLAGS', opt)

                    try:
                        intdir = os.path.join(interfacedir, i)
                        os.chdir(intdir)
                        self.log.info("Changed to interface %s directory %s" % (i, intdir))
                    except:
                        self.log.exception("Can't change to interface %s directory %s" % (i, intdir))

                    if not run_cmd(cmd, log_all=True, simple=True):
                        self.log.error("Building %s (opt: %s) failed" % (i, opt))

                    for fil in os.listdir(tmpbuild):
                        if opt == '-fPIC':
                            # add _pic to filename
                            ff = fil.split('.')
                            newfil = '.'.join(ff[:-1]) + '_pic.' + ff[-1]
                        else:
                            newfil = fil
                        dest = os.path.join(self.installdir, 'mkl/lib/intel64', newfil)
                        try:
                            src = os.path.join(tmpbuild, fil)
                            if os.path.isfile(src):
                                shutil.move(src, dest)
                                self.log.info("Moved %s to %s" % (src, dest))
                        except:
                            self.log.exception("Failed to move %s to %s" % (src, dest))

                    try:
                        shutil.rmtree(tmpbuild)
                        self.log.debug('Removed temporary directory %s' % tmpbuild)
                    except:
                        self.log.exception("Removing temporary directory %s failed" % tmpbuild)


        else:
            #Follow this procedure for mkl version lower than 10.3
            #Extra
            #- build the mkl interfaces (pic and no-pic)
            #- add wrapper libs
            #            Add convenient libs
            #- form imkl 10.1
            if self.getcfg('m32'):
                extra = {
                         'libmkl.so': 'GROUP (-lmkl_intel -lmkl_intel_thread -lmkl_core)',
                         'libmkl_em64t.a': 'GROUP (libmkl_intel.a libmkl_intel_thread.a libmkl_core.a)',
                         'libmkl_solver.a': 'GROUP (libmkl_solver.a)',
                         'libmkl_scalapack.a': 'GROUP (libmkl_scalapack_core.a)',
                         'libmkl_lapack.a': 'GROUP (libmkl_intel.a libmkl_intel_thread.a libmkl_core.a)',
                         'libmkl_cdft.a': 'GROUP (libmkl_cdft_core.a)'
                        }
            else:
                extra = {
                         'libmkl.so': 'GROUP (-lmkl_intel_lp64 -lmkl_intel_thread -lmkl_core)',
                         'libmkl_em64t.a': 'GROUP (libmkl_intel_lp64.a libmkl_intel_thread.a libmkl_core.a)',
                         'libmkl_solver.a': 'GROUP (libmkl_solver_lp64.a)',
                         'libmkl_scalapack.a': 'GROUP (libmkl_scalapack_lp64.a)',
                         'libmkl_lapack.a': 'GROUP (libmkl_intel_lp64.a libmkl_intel_thread.a libmkl_core.a)',
                         'libmkl_cdft.a': 'GROUP (libmkl_cdft_core.a)'
                        }
            for fil, txt in extra.items():
                if self.getcfg('m32'):
                    dest = os.path.join(self.installdir, 'lib/32', fil)
                else:
                    dest = os.path.join(self.installdir, 'lib/em64t', fil)
                if not os.path.exists(dest):
                    try:
                        f = open(dest, 'w')
                        f.write(txt)
                        f.close()
                        self.log.info("File %s written" % dest)
                    except:
                        self.log.exception("Can't write file %s" % (dest))

            # load the dependencies
            m = Modules()
            m.addModule(self.dep)
            m.load()

            if not self.getcfg('interfaces'):
                return

            # build the interfaces
            # - blas95 and lapack95 need more work, ignore for now
            #lis1=['blas95','fftw2xc','fftw2x_cdft','fftw2xf','lapack95']
            # blas95 and lapack also need include/.mod to be processed
            lis1 = ['fftw2xc', 'fftw2x_cdft', 'fftw2xf']
            lis2 = ['fftw3xc', 'fftw3xf']

            interfacedir = os.path.join(self.installdir, 'interfaces')
            try:
                os.chdir(interfacedir)
            except:
                self.log.exception("Can't change to interfaces directory %s" % interfacedir)

            interfacestarget = "libem64t"
            if self.getcfg('m32'):
                interfacestarget = "lib32"

            for i in lis1 + lis2:
                if i in lis1:
                    # use INSTALL_DIR and SPEC_OPT
                    cmd = "make -f makefile %s" % interfacestarget
                if i in lis2:
                    # use install_to and CFLAGS
                    cmd = "make -f makefile %s install_to=$INSTALL_DIR" % interfacestarget


                for opt in ['', '-fPIC']:
                    try:
                        tmpbuild = tempfile.mkdtemp()
                        self.log.debug("Created temporary directory %s" % tmpbuild)
                    except:
                        self.log.exception("Creating temporary directory failed")

                    # always set INSTALL_DIR, SPEC_OPT and CFLAGS
                    env.set('INSTALL_DIR', tmpbuild)
                    env.set('SPEC_OPT', opt)
                    env.set('CFLAGS', opt)

                    try:
                        intdir = os.path.join(interfacedir, i)
                        os.chdir(intdir)
                    except:
                        self.log.exception("Can't change to interface %s directory %s" % (i, intdir))

                    if not run_cmd(cmd, log_all=True, simple=True):
                        self.log.error("Building %s (opt: %s) failed" % (i, opt))

                    for fil in os.listdir(tmpbuild):
                        if opt == '-fPIC':
                            # add _pic to filename
                            ff = fil.split('.')
                            newfil = '.'.join(ff[:-1]) + '_pic.' + ff[-1]
                        else:
                            newfil = fil
                        if self.getcfg('m32'):
                            dest = os.path.join(self.installdir, 'lib/32', newfil)
                        else:
                            dest = os.path.join(self.installdir, 'lib/em64t', newfil)
                        try:
                            src = os.path.join(tmpbuild, fil)
                            shutil.move(src, dest)
                            self.log.debug("Moved %s to %s" % (src, dest))
                        except:
                            self.log.exception("Failed to move %s to %s" % (src, dest))

                    try:
                        shutil.rmtree(tmpbuild)
                        self.log.debug('Removed temporary directory %s' % tmpbuild)
                    except:
                        self.log.exception("Removing temporary directory %s failed" % (tmpbuild))


    def sanitycheck(self):

        if not self.getcfg('sanityCheckPaths'):

            mklfiles = None
            mkldirs = None
            if LooseVersion(self.version()) >= LooseVersion('10.3'):
                if self.getcfg('m32'):
                    self.log.error("Sanity check for 32-bit not implemented yet for IMKL v%s (>= 10.3)" % self.version())
                else:
                    mklfiles = ["mkl/lib/intel64/libmkl.so", "mkl/include/mkl.h"]
                    mkldirs = ["bin", "mkl/bin", "mkl/bin/intel64", "compiler/lib/intel64",
                             "mkl/lib/intel64", "mkl/include"]
            else:
                if self.getcfg('m32'):
                    mklfiles = ["lib/32/libmkl.so", "include/mkl.h"]
                    mkldirs = ["lib/32", "include/32", "interfaces"]
                else:
                    mklfiles = ["lib/em64t/libmkl.so", "include/mkl.h"]
                    mkldirs = ["lib/em64t", "include/em64t", "interfaces"]

            self.setcfg('sanityCheckPaths', {
                                             'files': mklfiles,
                                             'dirs': mkldirs
                                            })

            self.log.info("Customized sanity check paths: %s" % self.getcfg('sanityCheckPaths'))

        IntelBase.sanitycheck(self)<|MERGE_RESOLUTION|>--- conflicted
+++ resolved
@@ -32,10 +32,7 @@
 from easybuild.tools.filetools import run_cmd
 from easybuild.tools.modules import Modules
 
-<<<<<<< HEAD
-=======
-
->>>>>>> 984a2191
+
 class Imkl(IntelBase):
     """
     Class that can be used to install mkl
