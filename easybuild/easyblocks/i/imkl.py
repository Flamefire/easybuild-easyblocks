# #
# Copyright 2009-2013 Ghent University
#
# This file is part of EasyBuild,
# originally created by the HPC team of Ghent University (http://ugent.be/hpc/en),
# with support of Ghent University (http://ugent.be/hpc),
# the Flemish Supercomputer Centre (VSC) (https://vscentrum.be/nl/en),
# the Hercules foundation (http://www.herculesstichting.be/in_English)
# and the Department of Economy, Science and Innovation (EWI) (http://www.ewi-vlaanderen.be/en).
#
# http://github.com/hpcugent/easybuild
#
# EasyBuild is free software: you can redistribute it and/or modify
# it under the terms of the GNU General Public License as published by
# the Free Software Foundation v2.
#
# EasyBuild is distributed in the hope that it will be useful,
# but WITHOUT ANY WARRANTY; without even the implied warranty of
# MERCHANTABILITY or FITNESS FOR A PARTICULAR PURPOSE.  See the
# GNU General Public License for more details.
#
# You should have received a copy of the GNU General Public License
# along with EasyBuild.  If not, see <http://www.gnu.org/licenses/>.
# #
"""
EasyBuild support for installing the Intel Math Kernel Library (MKL), implemented as an easyblock

@author: Stijn De Weirdt (Ghent University)
@author: Dries Verdegem (Ghent University)
@author: Kenneth Hoste (Ghent University)
@author: Pieter De Baets (Ghent University)
@author: Jens Timmerman (Ghent University)
@author: Ward Poelmans (Ghent University)
"""

import os
import shutil
import tempfile
from distutils.version import LooseVersion

import easybuild.tools.environment as env
from easybuild.easyblocks.generic.intelbase import IntelBase, ACTIVATION_NAME_2012, LICENSE_FILE_NAME_2012
from easybuild.framework.easyconfig import CUSTOM
from easybuild.tools.filetools import rmtree2, run_cmd
from easybuild.tools.modules import get_software_root


class EB_imkl(IntelBase):
    """
    Class that can be used to install mkl
    - tested with 10.2.1.017
    -- will fail for all older versions (due to newer silent installer)
    """

    @staticmethod
    def extra_options():
        """Add easyconfig parameters custom to imkl (e.g. interfaces)."""
        extra_vars = {
            'interfaces': [True, "Indicates whether interfaces should be built", CUSTOM],
        }
        return IntelBase.extra_options(extra_vars)

    def __init__(self, *args, **kwargs):
        super(EB_imkl, self).__init__(*args, **kwargs)
        # make sure $MKLROOT isn't set, it's known to cause problems with the installation
        self.cfg.update('unwanted_env_vars', ['MKLROOT'])

    def install_step(self):
        """
        Actual installation
        - create silent cfg file
        - execute command
        """
        silent_cfg_names_map = None
        silent_cfg_extras = None

        if LooseVersion(self.version) < LooseVersion('11.1'):
            # since imkl v11.1, silent.cfg has been slightly changed to be 'more standard'

            silent_cfg_names_map = {
                'activation_name': ACTIVATION_NAME_2012,
                'license_file_name': LICENSE_FILE_NAME_2012,
            }

        if LooseVersion(self.version) >= LooseVersion('11.1'):
            silent_cfg_extras = {
                'COMPONENTS': 'ALL',
            }

        super(EB_imkl, self).install_step(silent_cfg_names_map=silent_cfg_names_map, silent_cfg_extras=silent_cfg_extras)

    def make_module_req_guess(self):
        """
        A dictionary of possible directories to look for
        """
        if LooseVersion(self.version) >= LooseVersion('10.3'):
            if self.cfg['m32']:
                self.log.error("32-bit not supported yet for IMKL v%s (>= 10.3)" % self.version)
            return {
                'PATH': ['bin', 'mkl/bin', 'mkl/bin/intel64', 'composerxe-2011/bin'],
                'LD_LIBRARY_PATH': ['lib/intel64', 'mkl/lib/intel64'],
                'LIBRARY_PATH': ['lib/intel64', 'mkl/lib/intel64'],
                'MANPATH': ['man', 'man/en_US'],
                'CPATH': ['mkl/include', 'mkl/include/fftw'],
                'FPATH': ['mkl/include', 'mkl/include/fftw'],
            }
        else:
            if self.cfg['m32']:
                return {
                    'PATH': ['bin', 'bin/ia32', 'tbb/bin/ia32'],
                    'LD_LIBRARY_PATH': ['lib', 'lib/32'],
                    'LIBRARY_PATH': ['lib', 'lib/32'],
                    'MANPATH': ['man', 'share/man', 'man/en_US'],
                    'CPATH': ['include'],
                    'FPATH': ['include']
                }

            else:
                return {
                    'PATH': ['bin', 'bin/intel64', 'tbb/bin/em64t'],
                    'LD_LIBRARY_PATH': ['lib', 'lib/em64t'],
                    'LIBRARY_PATH': ['lib', 'lib/em64t'],
                    'MANPATH': ['man', 'share/man', 'man/en_US'],
                    'CPATH': ['include'],
                    'FPATH': ['include'],
                }

    def make_module_extra(self):
        """Overwritten from Application to add extra txt"""
        txt = super(EB_imkl, self).make_module_extra()
        txt += "prepend-path\t%s\t\t%s\n" % (self.license_env_var, self.license_file)
        if self.cfg['m32']:
            txt += "prepend-path\t%s\t\t$root/%s\n" % ('NLSPATH', 'idb/32/locale/%l_%t/%N')
        else:
            txt += "prepend-path\t%s\t\t$root/%s\n" % ('NLSPATH', 'idb/intel64/locale/%l_%t/%N')
        txt += "setenv\t%s\t\t$root\n" % 'MKLROOT'

        return txt

    def post_install_step(self):
        """
        The mkl directory structure has thoroughly changed as from version 10.3.
        Hence post processing is quite different in both situations
        """
        # reload the dependencies
        self.load_dependency_modules()

        if LooseVersion(self.version) >= LooseVersion('10.3'):
            # Add convenient wrapper libs
            # - form imkl 10.3

            if self.cfg['m32']:
                self.log.error("32-bit not supported yet for IMKL v%s (>=10.3)" % self.version)

            extra = {
                'libmkl.so': 'GROUP (-lmkl_intel_lp64 -lmkl_intel_thread -lmkl_core)',
                'libmkl_em64t.a': 'GROUP (libmkl_intel_lp64.a libmkl_intel_thread.a libmkl_core.a)',
                'libmkl_solver.a': 'GROUP (libmkl_solver_lp64.a)',
                'libmkl_scalapack.a': 'GROUP (libmkl_scalapack_lp64.a)',
                'libmkl_lapack.a': 'GROUP (libmkl_intel_lp64.a libmkl_intel_thread.a libmkl_core.a)',
                'libmkl_cdft.a': 'GROUP (libmkl_cdft_core.a)'
            }
            for fil, txt in extra.items():
                dest = os.path.join(self.installdir, 'mkl/lib/intel64', fil)
                if not os.path.exists(dest):
                    try:
                        f = open(dest, 'w')
                        f.write(txt)
                        f.close()
                        self.log.info("File %s written" % dest)
                    except:
                        self.log.exception("Can't write file %s" % (dest))

            # build the mkl interfaces (pic and no-pic)

            if not self.cfg['interfaces']:
                return

            # build the interfaces
            # - blas95 and lapack95 need more work, ignore for now

            # lis1=['blas95','fftw2xc','fftw2xf','lapack95']
            # blas95 and lapack also need include/.mod to be processed
            lis1 = ['fftw2xc', 'fftw2xf']
            lis2 = ['fftw3xc', 'fftw3xf']
            lis3 = []
            if LooseVersion(self.version) < LooseVersion('11.1'):
                lis3 = ['fftw2x_cdft', 'fftw3x_cdft']

            interfacedir = os.path.join(self.installdir, 'mkl/interfaces')
            try:
                os.chdir(interfacedir)
                self.log.info("Changed to interfaces directory %s" % interfacedir)
            except:
                self.log.exception("Can't change to interfaces directory %s" % interfacedir)

<<<<<<< HEAD
            # compiler defaults to icc, but we could be using gcc to create gimkl.
            buildopts = ''
            if get_software_root('GCC'):  # can't use toolchain.comp_family, because of dummy toolchain
                buildopts = 'compiler=gnu '
=======
            makeopts = ''
            # determine whether we're using a non-Intel GCC-based toolchain
            # can't use toolchain.comp_family, because of dummy toolchain used when installing imkl
            if get_software_root('icc') is None:
                if get_software_root('GCC'):
                    makeopts = 'compiler=gnu '
                else:
                    self.log.error("Not using either Intel compilers nor GCC, don't know how to build wrapper libs")
>>>>>>> bde0dfb8

            for i in lis1 + lis2 + lis3:
                if i in lis1:
                    # use INSTALL_DIR and CFLAGS and COPTS
                    cmd = "make -f makefile libintel64"
                if i in lis2:
                    # use install_to and CFLAGS
                    cmd = "make -f makefile libintel64 install_to=$INSTALL_DIR"
                if i in lis3:
                    # use INSTALL_DIR and SPEC_OPT
                    extrabuildopts = ''
                    # can't use toolchain.mpi_family, because of dummy toolchain
                    if get_software_root('MPICH2') or get_software_root('MVAPICH2'):
                        extrabuildopts = 'mpi=mpich2'
                    elif get_software_root('OpenMPI'):
                        extrabuildopts = 'mpi=openmpi'
                    cmd = "make -f makefile libintel64 %s" % extrabuildopts

                # add other make options as well
                cmd = ' '.join([cmd, buildopts])

                for opt in ['', '-fPIC']:
                    try:
                        tmpbuild = tempfile.mkdtemp()
                        self.log.debug("Created temporary directory %s" % tmpbuild)
                    except:
                        self.log.exception("Creating temporary directory failed")

                    # always set INSTALL_DIR, SPEC_OPT, COPTS and CFLAGS
                    env.setvar('INSTALL_DIR', tmpbuild)
                    env.setvar('SPEC_OPT', opt)
                    env.setvar('COPTS', opt)
                    env.setvar('CFLAGS', opt)

                    try:
                        intdir = os.path.join(interfacedir, i)
                        os.chdir(intdir)
                        self.log.info("Changed to interface %s directory %s" % (i, intdir))
                    except:
                        self.log.exception("Can't change to interface %s directory %s" % (i, intdir))

                    if not run_cmd(cmd, log_all=True, simple=True):
                        self.log.error("Building %s (opt: %s) failed" % (i, opt))

                    for fil in os.listdir(tmpbuild):
                        if opt == '-fPIC':
                            # add _pic to filename
                            ff = fil.split('.')
                            newfil = '.'.join(ff[:-1]) + '_pic.' + ff[-1]
                        else:
                            newfil = fil
                        dest = os.path.join(self.installdir, 'mkl/lib/intel64', newfil)
                        try:
                            src = os.path.join(tmpbuild, fil)
                            if os.path.isfile(src):
                                shutil.move(src, dest)
                                self.log.info("Moved %s to %s" % (src, dest))
                        except:
                            self.log.exception("Failed to move %s to %s" % (src, dest))

                    try:
                        rmtree2(tmpbuild)
                        self.log.debug('Removed temporary directory %s' % tmpbuild)
                    except:
                        self.log.exception("Removing temporary directory %s failed" % tmpbuild)
        else:
            # Follow this procedure for mkl version lower than 10.3
            # Extra
            # - build the mkl interfaces (pic and no-pic)
            # - add wrapper libs
            #            Add convenient libs
            # - form imkl 10.1
            if self.cfg['m32']:
                extra = {
                    'libmkl.so': 'GROUP (-lmkl_intel -lmkl_intel_thread -lmkl_core)',
                    'libmkl_em64t.a': 'GROUP (libmkl_intel.a libmkl_intel_thread.a libmkl_core.a)',
                    'libmkl_solver.a': 'GROUP (libmkl_solver.a)',
                    'libmkl_scalapack.a': 'GROUP (libmkl_scalapack_core.a)',
                    'libmkl_lapack.a': 'GROUP (libmkl_intel.a libmkl_intel_thread.a libmkl_core.a)',
                    'libmkl_cdft.a': 'GROUP (libmkl_cdft_core.a)'
                }
            else:
                extra = {
                    'libmkl.so': 'GROUP (-lmkl_intel_lp64 -lmkl_intel_thread -lmkl_core)',
                    'libmkl_em64t.a': 'GROUP (libmkl_intel_lp64.a libmkl_intel_thread.a libmkl_core.a)',
                    'libmkl_solver.a': 'GROUP (libmkl_solver_lp64.a)',
                    'libmkl_scalapack.a': 'GROUP (libmkl_scalapack_lp64.a)',
                    'libmkl_lapack.a': 'GROUP (libmkl_intel_lp64.a libmkl_intel_thread.a libmkl_core.a)',
                    'libmkl_cdft.a': 'GROUP (libmkl_cdft_core.a)'
                }
            for fil, txt in extra.items():
                if self.cfg['m32']:
                    dest = os.path.join(self.installdir, 'lib/32', fil)
                else:
                    dest = os.path.join(self.installdir, 'lib/em64t', fil)
                if not os.path.exists(dest):
                    try:
                        f = open(dest, 'w')
                        f.write(txt)
                        f.close()
                        self.log.info("File %s written" % dest)
                    except:
                        self.log.exception("Can't write file %s" % (dest))

            if not self.cfg['interfaces']:
                return

            # build the interfaces
            # - blas95 and lapack95 need more work, ignore for now
            # lis1=['blas95','fftw2xc','fftw2x_cdft','fftw2xf','lapack95']
            # blas95 and lapack also need include/.mod to be processed
            lis1 = ['fftw2xc', 'fftw2x_cdft', 'fftw2xf']
            lis2 = ['fftw3xc', 'fftw3xf']

            interfacedir = os.path.join(self.installdir, 'interfaces')
            try:
                os.chdir(interfacedir)
            except:
                self.log.exception("Can't change to interfaces directory %s" % interfacedir)

            interfacestarget = "libem64t"
            if self.cfg['m32']:
                interfacestarget = "lib32"

            for i in lis1 + lis2:
                if i in lis1:
                    # use INSTALL_DIR and SPEC_OPT
                    cmd = "make -f makefile %s" % interfacestarget
                if i in lis2:
                    # use install_to and CFLAGS
                    cmd = "make -f makefile %s install_to=$INSTALL_DIR" % interfacestarget

                for opt in ['', '-fPIC']:
                    try:
                        tmpbuild = tempfile.mkdtemp()
                        self.log.debug("Created temporary directory %s" % tmpbuild)
                    except:
                        self.log.exception("Creating temporary directory failed")

                    # always set INSTALL_DIR, SPEC_OPT and CFLAGS
                    env.setvar('INSTALL_DIR', tmpbuild)
                    env.setvar('SPEC_OPT', opt)
                    env.setvar('CFLAGS', opt)

                    try:
                        intdir = os.path.join(interfacedir, i)
                        os.chdir(intdir)
                    except:
                        self.log.exception("Can't change to interface %s directory %s" % (i, intdir))

                    if not run_cmd(cmd, log_all=True, simple=True):
                        self.log.error("Building %s (opt: %s) failed" % (i, opt))

                    for fil in os.listdir(tmpbuild):
                        if opt == '-fPIC':
                            # add _pic to filename
                            ff = fil.split('.')
                            newfil = '.'.join(ff[:-1]) + '_pic.' + ff[-1]
                        else:
                            newfil = fil
                        if self.cfg['m32']:
                            dest = os.path.join(self.installdir, 'lib/32', newfil)
                        else:
                            dest = os.path.join(self.installdir, 'lib/em64t', newfil)
                        try:
                            src = os.path.join(tmpbuild, fil)
                            shutil.move(src, dest)
                            self.log.debug("Moved %s to %s" % (src, dest))
                        except:
                            self.log.exception("Failed to move %s to %s" % (src, dest))

                    try:
                        rmtree2(tmpbuild)
                        self.log.debug('Removed temporary directory %s' % tmpbuild)
                    except:
                        self.log.exception("Removing temporary directory %s failed" % (tmpbuild))

    def sanity_check_step(self):
        """Custom sanity check paths for Intel MKL."""
        mklfiles = None
        mkldirs = None
        ver = LooseVersion(self.version)
        libnames = ["libmkl_core.so", "libmkl_gnu_thread.so", "libmkl_intel_thread.so", "libmkl_sequential.so"]
        libnames_extra = ["libmkl_blacs_intelmpi_%(suff)s.so", "libmkl_scalapack_%(suff)s.so"]

        if ver >= LooseVersion('10.3'):
            if self.cfg['m32']:
                self.log.error("Sanity check for 32-bit not implemented yet for IMKL v%s (>= 10.3)" % self.version)
            else:
                mkldirs = ["bin", "mkl/bin", "mkl/bin/intel64", "mkl/lib/intel64", "mkl/include"]
                libnames += [lib % {'suff': suff} for lib in libnames_extra for suff in ['lp64', 'ilp64']]
                mklfiles = ["mkl/lib/intel64/libmkl.so", "mkl/include/mkl.h"] + \
                           ["mkl/lib/intel64/%s" % lib for lib in libnames]
                if ver >= LooseVersion('10.3.4') and ver < LooseVersion('11.1'):
                    mkldirs += ["compiler/lib/intel64"]
                else:
                    mkldirs += ["lib/intel64"]

        else:
            if self.cfg['m32']:
                mklfiles = ["lib/32/libmkl.so", "include/mkl.h"] + \
                           ["lib/32/%s" % lib for lib in libnames]
                mkldirs = ["lib/32", "include/32", "interfaces"]
            else:
                libnames += [lib % {'suff': suff} for lib in libnames_extra for suff in ['lp64', 'ilp64']]
                mklfiles = ["lib/em64t/libmkl.so", "include/mkl.h"] + \
                           ["lib/em64t/%s" % lib for lib in libnames]
                mkldirs = ["lib/em64t", "include/em64t", "interfaces"]

        custom_paths = {
            'files': mklfiles,
            'dirs': mkldirs,
        }

        super(EB_imkl, self).sanity_check_step(custom_paths=custom_paths)<|MERGE_RESOLUTION|>--- conflicted
+++ resolved
@@ -194,21 +194,14 @@
             except:
                 self.log.exception("Can't change to interfaces directory %s" % interfacedir)
 
-<<<<<<< HEAD
-            # compiler defaults to icc, but we could be using gcc to create gimkl.
             buildopts = ''
-            if get_software_root('GCC'):  # can't use toolchain.comp_family, because of dummy toolchain
-                buildopts = 'compiler=gnu '
-=======
-            makeopts = ''
             # determine whether we're using a non-Intel GCC-based toolchain
             # can't use toolchain.comp_family, because of dummy toolchain used when installing imkl
             if get_software_root('icc') is None:
                 if get_software_root('GCC'):
-                    makeopts = 'compiler=gnu '
+                    buildopts = 'compiler=gnu '
                 else:
                     self.log.error("Not using either Intel compilers nor GCC, don't know how to build wrapper libs")
->>>>>>> bde0dfb8
 
             for i in lis1 + lis2 + lis3:
                 if i in lis1:
