##
# Copyright 2009-2012 Stijn De Weirdt
# Copyright 2010 Dries Verdegem
# Copyright 2010-2012 Kenneth Hoste
# Copyright 2011 Pieter De Baets
# Copyright 2011-2012 Jens Timmerman
#
# This file is part of EasyBuild,
# originally created by the HPC team of the University of Ghent (http://ugent.be/hpc).
#
# http://github.com/hpcugent/easybuild
#
# EasyBuild is free software: you can redistribute it and/or modify
# it under the terms of the GNU General Public License as published by
# the Free Software Foundation v2.
#
# EasyBuild is distributed in the hope that it will be useful,
# but WITHOUT ANY WARRANTY; without even the implied warranty of
# MERCHANTABILITY or FITNESS FOR A PARTICULAR PURPOSE.  See the
# GNU General Public License for more details.
#
# You should have received a copy of the GNU General Public License
# along with EasyBuild.  If not, see <http://www.gnu.org/licenses/>.
##
"""
EasyBuild support for installing the Intel Math Kernel Library (MKL), implemented as an easyblock
"""

import os
import shutil
import tempfile
from distutils.version import LooseVersion

import easybuild.tools.environment as env
import easybuild.tools.toolkit as toolkit
from easybuild.easyblocks.i.intelbase import IntelBase
from easybuild.tools.filetools import run_cmd
from easybuild.tools.modules import Modules


class Imkl(IntelBase):
    """
    Class that can be used to install mkl
    - tested with 10.2.1.017
    -- will fail for all older versions (due to newer silent installer)
    """

    def __init__(self, *args, **kwargs):
        """Constructor, adds extra config options"""
        IntelBase.__init__(self, *args, **kwargs)

    def extra_options(self):
        extra_vars = {'interfaces': [True, "Indicates whether interfaces should be built (default: True)"]}
        return IntelBase.extra_options(self, extra_vars)


    def configure(self):
        IntelBase.configure(self)

        if os.getenv('MKLROOT'):
            self.log.error("Found MKLROOT in current environment, which may cause problems...")

    def make_module_req_guess(self):
        """
        A dictionary of possible directories to look for
        """
        if LooseVersion(self.version()) >= LooseVersion('10.3'):
            if self.getcfg('m32'):
                self.log.error("32-bit not supported yet for IMKL v%s (>= 10.3)" % self.version())
            return {
                    'PATH': ['bin', 'mkl/bin', 'mkl/bin/intel64', 'composerxe-2011/bin'],
                    'LD_LIBRARY_PATH': ['lib/intel64', 'mkl/lib/intel64'],
                    'LIBRARY_PATH': ['lib/intel64', 'mkl/lib/intel64'],
                    'MANPATH': ['man', 'man/en_US'],
                    'CPATH': ['mkl/include', 'mkl/include/fftw'],
                    'FPATH': ['mkl/include', 'mkl/include/fftw']
                   }
        else:
            if self.getcfg('m32'):
                return {
                        'PATH': ['bin', 'bin/ia32', 'tbb/bin/ia32'],
                        'LD_LIBRARY_PATH': ['lib', 'lib/32'],
                        'LIBRARY_PATH': ['lib', 'lib/32'],
                        'MANPATH': ['man', 'share/man', 'man/en_US'],
                        'CPATH': ['include'],
                        'FPATH': ['include']
                       }

            else:
                return {
                        'PATH': ['bin', 'bin/intel64', 'tbb/bin/em64t'],
                        'LD_LIBRARY_PATH': ['lib', 'lib/em64t'],
                        'LIBRARY_PATH': ['lib', 'lib/em64t'],
                        'MANPATH': ['man', 'share/man', 'man/en_US'],
                        'CPATH': ['include'],
                        'FPATH': ['include']
                       }

    def make_module_extra(self):
        """Overwritten from Application to add extra txt"""
        txt = IntelBase.make_module_extra(self)
        txt += "prepend-path\t%s\t\t%s\n" % ('INTEL_LICENSE_FILE', self.license)
        if self.getcfg('m32'):
            txt += "prepend-path\t%s\t\t$root/%s\n" % ('NLSPATH', 'idb/32/locale/%l_%t/%N')
        else:
            txt += "prepend-path\t%s\t\t$root/%s\n" % ('NLSPATH', 'idb/intel64/locale/%l_%t/%N')
        txt += "setenv\t%s\t\t$root\n" % 'MKLROOT'

        return txt

    def postproc(self):
        """
        The mkl directory structure has thoroughly changed as from version 10.3.
        Hence post processing is quite different in both situations
        """
        if LooseVersion(self.version()) >= LooseVersion('10.3'):
            #Add convenient wrapper libs
            #- form imkl 10.3

            if self.getcfg('m32'):
                self.log.error("32-bit not supported yet for IMKL v%s (>=10.3)" % self.version())

            extra = {
                     'libmkl.so': 'GROUP (-lmkl_intel_lp64 -lmkl_intel_thread -lmkl_core)',
                     'libmkl_em64t.a': 'GROUP (libmkl_intel_lp64.a libmkl_intel_thread.a libmkl_core.a)',
                     'libmkl_solver.a': 'GROUP (libmkl_solver_lp64.a)',
                     'libmkl_scalapack.a': 'GROUP (libmkl_scalapack_lp64.a)',
                     'libmkl_lapack.a': 'GROUP (libmkl_intel_lp64.a libmkl_intel_thread.a libmkl_core.a)',
                     'libmkl_cdft.a': 'GROUP (libmkl_cdft_core.a)'
                    }
            for fil, txt in extra.items():
                dest = os.path.join(self.installdir, 'mkl/lib/intel64', fil)
                if not os.path.exists(dest):
                    try:
                        f = open(dest, 'w')
                        f.write(txt)
                        f.close()
                        self.log.info("File %s written" % dest)
                    except:
                        self.log.exception("Can't write file %s" % (dest))

            # build the mkl interfaces (pic and no-pic)
            # load the dependencies
            m = Modules()
            m.addModule(self.dep)
            m.load()

            if not self.getcfg('interfaces'):
                return

            # build the interfaces
            #- blas95 and lapack95 need more work, ignore for now

            #lis1=['blas95','fftw2xc','fftw2xf','lapack95']
            # blas95 and lapack also need include/.mod to be processed
            lis1 = ['fftw2xc', 'fftw2xf']
            lis2 = ['fftw3xc', 'fftw3xf']
            lis3 = ['fftw2x_cdft', 'fftw3x_cdft']

            interfacedir = os.path.join(self.installdir, 'mkl/interfaces')
            try:
                os.chdir(interfacedir)
                self.log.info("Changed to interfaces directory %s" % interfacedir)
            except:
                self.log.exception("Can't change to interfaces directory %s" % interfacedir)

            # compiler defaults to icc, but we could be using gcc to create gimkl.
            makeopts = ''
<<<<<<< HEAD
            if os.getenv('SOFTROOTGCC'):
=======
            if self.toolkit().toolkit_comp_family() == toolkit.GCC:
>>>>>>> 642ebb78
                makeopts += 'compiler=gnu '

            for i in lis1 + lis2 + lis3:
                if i in lis1:
                    # use INSTALL_DIR and CFLAGS and COPTS
                    cmd = "make -f makefile libintel64"
                if i in lis2:
                    # use install_to and CFLAGS
                    cmd = "make -f makefile libintel64 install_to=$INSTALL_DIR"
                if i in lis3:
                    # use INSTALL_DIR and SPEC_OPT
                    extramakeopts = ''
<<<<<<< HEAD
                    if os.getenv('SOFTROOTMPICH2'):
                        extramakeopts += 'mpi=mpich2'
=======
                    if self.toolkit().toolkit_mpi_type() == toolkit.MPICH2:
                        extramakeopts += 'mpi=mpich2'
                    cmd = "make -f makefile libintel64 %s" % extramakeopts
>>>>>>> 642ebb78

                ## Use INSTALL_DIR and CFLAGS and COPTS
                cmd = "make -f makefile libintel64 %s %s" % (makeopts, extramakeopts)

                for opt in ['', '-fPIC']:
                    try:
                        tmpbuild = tempfile.mkdtemp()
                        self.log.debug("Created temporary directory %s" % tmpbuild)
                    except:
                        self.log.exception("Creating temporary directory failed")

                    # always set INSTALL_DIR, SPEC_OPT, COPTS and CFLAGS
                    env.set('INSTALL_DIR', tmpbuild)
                    env.set('SPEC_OPT', opt)
                    env.set('COPTS', opt)
                    env.set('CFLAGS', opt)

                    try:
                        intdir = os.path.join(interfacedir, i)
                        os.chdir(intdir)
                        self.log.info("Changed to interface %s directory %s" % (i, intdir))
                    except:
                        self.log.exception("Can't change to interface %s directory %s" % (i, intdir))

                    if not run_cmd(cmd, log_all=True, simple=True):
                        self.log.error("Building %s (opt: %s) failed" % (i, opt))

                    for fil in os.listdir(tmpbuild):
                        if opt == '-fPIC':
                            # add _pic to filename
                            ff = fil.split('.')
                            newfil = '.'.join(ff[:-1]) + '_pic.' + ff[-1]
                        else:
                            newfil = fil
                        dest = os.path.join(self.installdir, 'mkl/lib/intel64', newfil)
                        try:
                            src = os.path.join(tmpbuild, fil)
                            if os.path.isfile(src):
                                shutil.move(src, dest)
                                self.log.info("Moved %s to %s" % (src, dest))
                        except:
                            self.log.exception("Failed to move %s to %s" % (src, dest))

                    try:
                        shutil.rmtree(tmpbuild)
                        self.log.debug('Removed temporary directory %s' % tmpbuild)
                    except:
                        self.log.exception("Removing temporary directory %s failed" % tmpbuild)


        else:
            #Follow this procedure for mkl version lower than 10.3
            #Extra
            #- build the mkl interfaces (pic and no-pic)
            #- add wrapper libs
            #            Add convenient libs
            #- form imkl 10.1
            if self.getcfg('m32'):
                extra = {
                         'libmkl.so': 'GROUP (-lmkl_intel -lmkl_intel_thread -lmkl_core)',
                         'libmkl_em64t.a': 'GROUP (libmkl_intel.a libmkl_intel_thread.a libmkl_core.a)',
                         'libmkl_solver.a': 'GROUP (libmkl_solver.a)',
                         'libmkl_scalapack.a': 'GROUP (libmkl_scalapack_core.a)',
                         'libmkl_lapack.a': 'GROUP (libmkl_intel.a libmkl_intel_thread.a libmkl_core.a)',
                         'libmkl_cdft.a': 'GROUP (libmkl_cdft_core.a)'
                        }
            else:
                extra = {
                         'libmkl.so': 'GROUP (-lmkl_intel_lp64 -lmkl_intel_thread -lmkl_core)',
                         'libmkl_em64t.a': 'GROUP (libmkl_intel_lp64.a libmkl_intel_thread.a libmkl_core.a)',
                         'libmkl_solver.a': 'GROUP (libmkl_solver_lp64.a)',
                         'libmkl_scalapack.a': 'GROUP (libmkl_scalapack_lp64.a)',
                         'libmkl_lapack.a': 'GROUP (libmkl_intel_lp64.a libmkl_intel_thread.a libmkl_core.a)',
                         'libmkl_cdft.a': 'GROUP (libmkl_cdft_core.a)'
                        }
            for fil, txt in extra.items():
                if self.getcfg('m32'):
                    dest = os.path.join(self.installdir, 'lib/32', fil)
                else:
                    dest = os.path.join(self.installdir, 'lib/em64t', fil)
                if not os.path.exists(dest):
                    try:
                        f = open(dest, 'w')
                        f.write(txt)
                        f.close()
                        self.log.info("File %s written" % dest)
                    except:
                        self.log.exception("Can't write file %s" % (dest))

            # load the dependencies
            m = Modules()
            m.addModule(self.dep)
            m.load()

            if not self.getcfg('interfaces'):
                return

            # build the interfaces
            # - blas95 and lapack95 need more work, ignore for now
            #lis1=['blas95','fftw2xc','fftw2x_cdft','fftw2xf','lapack95']
            # blas95 and lapack also need include/.mod to be processed
            lis1 = ['fftw2xc', 'fftw2x_cdft', 'fftw2xf']
            lis2 = ['fftw3xc', 'fftw3xf']

            interfacedir = os.path.join(self.installdir, 'interfaces')
            try:
                os.chdir(interfacedir)
            except:
                self.log.exception("Can't change to interfaces directory %s" % interfacedir)

            interfacestarget = "libem64t"
            if self.getcfg('m32'):
                interfacestarget = "lib32"

            for i in lis1 + lis2:
                if i in lis1:
                    # use INSTALL_DIR and SPEC_OPT
                    cmd = "make -f makefile %s" % interfacestarget
                if i in lis2:
                    # use install_to and CFLAGS
                    cmd = "make -f makefile %s install_to=$INSTALL_DIR" % interfacestarget


                for opt in ['', '-fPIC']:
                    try:
                        tmpbuild = tempfile.mkdtemp()
                        self.log.debug("Created temporary directory %s" % tmpbuild)
                    except:
                        self.log.exception("Creating temporary directory failed")

                    # always set INSTALL_DIR, SPEC_OPT and CFLAGS
                    env.set('INSTALL_DIR', tmpbuild)
                    env.set('SPEC_OPT', opt)
                    env.set('CFLAGS', opt)

                    try:
                        intdir = os.path.join(interfacedir, i)
                        os.chdir(intdir)
                    except:
                        self.log.exception("Can't change to interface %s directory %s" % (i, intdir))

                    if not run_cmd(cmd, log_all=True, simple=True):
                        self.log.error("Building %s (opt: %s) failed" % (i, opt))

                    for fil in os.listdir(tmpbuild):
                        if opt == '-fPIC':
                            # add _pic to filename
                            ff = fil.split('.')
                            newfil = '.'.join(ff[:-1]) + '_pic.' + ff[-1]
                        else:
                            newfil = fil
                        if self.getcfg('m32'):
                            dest = os.path.join(self.installdir, 'lib/32', newfil)
                        else:
                            dest = os.path.join(self.installdir, 'lib/em64t', newfil)
                        try:
                            src = os.path.join(tmpbuild, fil)
                            shutil.move(src, dest)
                            self.log.debug("Moved %s to %s" % (src, dest))
                        except:
                            self.log.exception("Failed to move %s to %s" % (src, dest))

                    try:
                        shutil.rmtree(tmpbuild)
                        self.log.debug('Removed temporary directory %s' % tmpbuild)
                    except:
                        self.log.exception("Removing temporary directory %s failed" % (tmpbuild))


    def sanitycheck(self):

        if not self.getcfg('sanityCheckPaths'):

            mklfiles = None
            mkldirs = None
            if LooseVersion(self.version()) >= LooseVersion('10.3'):
                if self.getcfg('m32'):
                    self.log.error("Sanity check for 32-bit not implemented yet for IMKL v%s (>= 10.3)" % self.version())
                else:
                    mklfiles = ["mkl/lib/intel64/libmkl.so", "mkl/include/mkl.h"]
                    mkldirs = ["bin", "mkl/bin", "mkl/bin/intel64", "compiler/lib/intel64",
                             "mkl/lib/intel64", "mkl/include"]
            else:
                if self.getcfg('m32'):
                    mklfiles = ["lib/32/libmkl.so", "include/mkl.h"]
                    mkldirs = ["lib/32", "include/32", "interfaces"]
                else:
                    mklfiles = ["lib/em64t/libmkl.so", "include/mkl.h"]
                    mkldirs = ["lib/em64t", "include/em64t", "interfaces"]

            self.setcfg('sanityCheckPaths', {
                                             'files': mklfiles,
                                             'dirs': mkldirs
                                            })

            self.log.info("Customized sanity check paths: %s" % self.getcfg('sanityCheckPaths'))

        IntelBase.sanitycheck(self)<|MERGE_RESOLUTION|>--- conflicted
+++ resolved
@@ -166,11 +166,7 @@
 
             # compiler defaults to icc, but we could be using gcc to create gimkl.
             makeopts = ''
-<<<<<<< HEAD
-            if os.getenv('SOFTROOTGCC'):
-=======
             if self.toolkit().toolkit_comp_family() == toolkit.GCC:
->>>>>>> 642ebb78
                 makeopts += 'compiler=gnu '
 
             for i in lis1 + lis2 + lis3:
@@ -183,14 +179,9 @@
                 if i in lis3:
                     # use INSTALL_DIR and SPEC_OPT
                     extramakeopts = ''
-<<<<<<< HEAD
-                    if os.getenv('SOFTROOTMPICH2'):
-                        extramakeopts += 'mpi=mpich2'
-=======
                     if self.toolkit().toolkit_mpi_type() == toolkit.MPICH2:
                         extramakeopts += 'mpi=mpich2'
                     cmd = "make -f makefile libintel64 %s" % extramakeopts
->>>>>>> 642ebb78
 
                 ## Use INSTALL_DIR and CFLAGS and COPTS
                 cmd = "make -f makefile libintel64 %s %s" % (makeopts, extramakeopts)
