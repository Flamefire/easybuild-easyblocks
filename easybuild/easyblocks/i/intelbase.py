##
# Copyright 2009-2012 Stijn De Weirdt, Dries Verdegem, Kenneth Hoste, Pieter De Baets, Jens Timmerman
#
# This file is part of EasyBuild,
# originally created by the HPC team of the University of Ghent (http://ugent.be/hpc).
#
# http://github.com/hpcugent/easybuild
#
# EasyBuild is free software: you can redistribute it and/or modify
# it under the terms of the GNU General Public License as published by
# the Free Software Foundation v2.
#
# EasyBuild is distributed in the hope that it will be useful,
# but WITHOUT ANY WARRANTY; without even the implied warranty of
# MERCHANTABILITY or FITNESS FOR A PARTICULAR PURPOSE.  See the
# GNU General Public License for more details.
#
# You should have received a copy of the GNU General Public License
# along with EasyBuild.  If not, see <http://www.gnu.org/licenses/>.
##
import os
import shutil
from easybuild.framework.application import Application
from easybuild.tools.filetools import run_cmd
import easybuild.tools.environment as env

class IntelBase(Application):
    """
    Base class for Intel software
    - no configure/make : binary release
    - add license variable
    """

    def __init__(self, *args, **kwargs):
        """Constructor, adds extra config options"""
        self.license = None

<<<<<<< HEAD
        Application.__init__(self, *args, **kwargs)

    def extra_options(self, extra_vars=None):
        vars = Application.extra_options(self, extra_vars)
        intel_vars = {'license':[None,"License file path (default: None)"],
                      'license_activation':['license_server', "Indicates license activation type (default: 'license_server')"],
                       # 'usetmppath':
                       # workaround for older SL5 version (5.5 and earlier)
                       # used to be True, but False since SL5.6/SL6
                       # disables TMP_PATH env and command line option
                       'usetmppath':[False, "Use temporary path for installation (default: False)"],
                       'm32':[False, "Enable 32-bit toolkit (default: False)"],
                      }
        intel_vars.update(vars)
        return intel_vars

=======
        self.cfg.update({
                         'license':[None,"License file path (default: None)"],
                         'license_activation':['license_server', "Indicates license activation type (default: 'license_server')"],
                         # 'usetmppath':
                         # workaround for older SL5 version (5.5 and earlier)
                         # used to be True, but False since SL5.6/SL6
                         # disables TMP_PATH env and command line option
                         'usetmppath':[False, "Use temporary path for installation (default: False)"],
                         'm32':[False, "Enable 32-bit toolkit (default: False)"],
                         })
>>>>>>> a25fd5e2

    def clean_homedir(self):
        """Remove 'intel' directory from home directory, where stuff is cached."""
        intelhome = os.path.join(os.getenv('HOME'), 'intel')
        if os.path.exists(intelhome):
            try:
                shutil.rmtree(intelhome)
                self.log.info("Cleaning up intel dir %s" % (intelhome))
            except OSError, err:
                self.log.exception("Cleaning up intel dir %s failed: %s" % (intelhome, err))

    def configure(self):
        """Configure: handle license file and clean home dir."""

        ## obtain license path
        self.license = self.getcfg('license')
        if self.license:
            self.log.info("Using license %s" % self.license)
        else:
            self.log.error("No license defined")

        ## verify license path
        if not os.path.exists(self.license):
            self.log.error("Can't find license at %s" % self.license)

        ## set INTEL_LICENSE_FILE
        env.set("INTEL_LICENSE_FILE", self.license)

        # clean home directory
        self.clean_homedir()

    def make(self):
        """Binary installation files, so no building."""
        pass

    def make_install(self):
        """Actual installation

        - create silent cfg file
        - set environment parameters
        - execute command
        """
        silent = """
ACTIVATION=%s
PSET_LICENSE_FILE=%s
PSET_INSTALL_DIR=%s
ACCEPT_EULA=accept
INSTALL_MODE=NONRPM
CONTINUE_WITH_OPTIONAL_ERROR=yes
""" % (self.getcfg('license_activation'), self.license, self.installdir)

        ## we should be already in the correct directory
        silentcfg = os.path.join(os.getcwd(), "silent.cfg")
        try:
            f = open(silentcfg, 'w')
            f.write(silent)
            f.close()
        except:
            self.log.exception("Writing silent cfg % failed" % silent)

        ## workaround for mktmp: create tmp dir and use it
        tmpdir = os.path.join(self.getcfg('startfrom'), 'mytmpdir')
        try:
            os.makedirs(tmpdir)
        except:
            self.log.exception("Directory %s can't be created" % (tmpdir))
        tmppathopt = ''
        if self.getcfg('usetmppath'):
            env.set('TMP_PATH', tmpdir)
            tmppathopt = "-t %s" % tmpdir

        ## set some extra env variables
        env.set('LOCAL_INSTALL_VERBOSE','1')
        env.set('VERBOSE_MODE', '1')

        env.set('INSTALL_PATH', self.installdir)

        ## perform installation
        cmd = "./install.sh %s -s %s" % (tmppathopt, silentcfg)
        return run_cmd(cmd, log_all=True, simple=True)

    def cleanup(self):
        """Cleanup leftover mess

        - clean home dir
        - generic cleanup (get rid of build dir)
        """
        self.clean_homedir()

        Application.cleanup(self)

    # no default sanity check, needs to be implemented by derived class<|MERGE_RESOLUTION|>--- conflicted
+++ resolved
@@ -34,8 +34,6 @@
     def __init__(self, *args, **kwargs):
         """Constructor, adds extra config options"""
         self.license = None
-
-<<<<<<< HEAD
         Application.__init__(self, *args, **kwargs)
 
     def extra_options(self, extra_vars=None):
@@ -52,18 +50,6 @@
         intel_vars.update(vars)
         return intel_vars
 
-=======
-        self.cfg.update({
-                         'license':[None,"License file path (default: None)"],
-                         'license_activation':['license_server', "Indicates license activation type (default: 'license_server')"],
-                         # 'usetmppath':
-                         # workaround for older SL5 version (5.5 and earlier)
-                         # used to be True, but False since SL5.6/SL6
-                         # disables TMP_PATH env and command line option
-                         'usetmppath':[False, "Use temporary path for installation (default: False)"],
-                         'm32':[False, "Enable 32-bit toolkit (default: False)"],
-                         })
->>>>>>> a25fd5e2
 
     def clean_homedir(self):
         """Remove 'intel' directory from home directory, where stuff is cached."""
