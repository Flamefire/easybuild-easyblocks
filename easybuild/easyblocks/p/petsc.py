##
# Copyright 2009-2025 Ghent University
#
# This file is part of EasyBuild,
# originally created by the HPC team of Ghent University (http://ugent.be/hpc/en),
# with support of Ghent University (http://ugent.be/hpc),
# the Flemish Supercomputer Centre (VSC) (https://www.vscentrum.be),
# Flemish Research Foundation (FWO) (http://www.fwo.be/en)
# and the Department of Economy, Science and Innovation (EWI) (http://www.ewi-vlaanderen.be/en).
#
# https://github.com/easybuilders/easybuild
#
# EasyBuild is free software: you can redistribute it and/or modify
# it under the terms of the GNU General Public License as published by
# the Free Software Foundation v2.
#
# EasyBuild is distributed in the hope that it will be useful,
# but WITHOUT ANY WARRANTY; without even the implied warranty of
# MERCHANTABILITY or FITNESS FOR A PARTICULAR PURPOSE.  See the
# GNU General Public License for more details.
#
# You should have received a copy of the GNU General Public License
# along with EasyBuild.  If not, see <http://www.gnu.org/licenses/>.
##
"""
EasyBuild support for PETSc, implemented as an easyblock

@author: Kenneth Hoste (Ghent University)
@author: Alex Domingo (Vrije Universiteit Brussel)
"""
import glob
import os
import re

import easybuild.tools.environment as env
import easybuild.tools.toolchain as toolchain
from easybuild.easyblocks.generic.configuremake import ConfigureMake
from easybuild.framework.easyconfig import BUILD, CUSTOM
from easybuild.tools import LooseVersion
from easybuild.tools.build_log import EasyBuildError
from easybuild.tools.filetools import apply_regex_substitutions
from easybuild.tools.modules import get_software_root, get_software_version
from easybuild.tools.run import run_shell_cmd
from easybuild.tools.systemtools import get_shared_lib_ext

DEFAULT_ARCH_PATTERN = "arch*"  # default arch is 'arch-linux-c-debug'

NO_MPI_CXX_EXT_FLAGS = '-DOMPI_SKIP_MPICXX -DMPICH_SKIP_MPICXX'


class EB_PETSc(ConfigureMake):
    """Support for building and installing PETSc"""

    @staticmethod
    def extra_options():
        """Add extra config options specific to PETSc."""
        extra_vars = {
            'sourceinstall': [False, "Indicates whether a source installation should be performed", CUSTOM],
            'petsc_arch': ['', "Custom PETSC_ARCH for sourceinstall", CUSTOM],
            'shared_libs': [False, "Build shared libraries", CUSTOM],
            'with_papi': [False, "Enable PAPI support", CUSTOM],
            'papi_inc': ['/usr/include', "Path for PAPI include files", CUSTOM],
            'papi_lib': ['/usr/lib64/libpapi.so', "Path for PAPI library", CUSTOM],
            'runtest': ['test', "Make target to test build", BUILD],
            'test_parallel': [
                None,
                "Number of parallel PETSc tests launched. If unset, 'parallel' will be used",
                CUSTOM
            ],
            'download_deps_static': [[], "Dependencies that should be downloaded and installed static", CUSTOM],
            'download_deps_shared': [[], "Dependencies that should be downloaded and installed shared", CUSTOM],
            'download_deps': [[], "Dependencies that should be downloaded and installed", CUSTOM]
        }
        return ConfigureMake.extra_options(extra_vars)

    def __init__(self, *args, **kwargs):
        """Initialize PETSc specific variables."""
        super(EB_PETSc, self).__init__(*args, **kwargs)

        if LooseVersion(self.version) < LooseVersion("3.9"):
            raise EasyBuildError(
                f"Version {self.version} of {self.name} is unsupported. Mininum supported version is 3.9"
            )

        self.with_python = False
        self.petsc_arch = self.cfg['petsc_arch']
        self.petsc_subdir = ""
        self.petsc_root = self.installdir

        if self.cfg['sourceinstall']:
            self.build_in_installdir = True
            # sourceinstall installations place files inside an extra 'petsc-version' subdir
            # with some files located under 'petsc-version' and others under 'petsc-version/arch*'
            self.petsc_subdir = f"{self.name.lower()}-{self.version}"
            self.petsc_root = os.path.join(self.installdir, self.petsc_subdir)

        self.module_load_environment.CPATH = self.inc_dirs
        self.module_load_environment.LD_LIBRARY_PATH = self.lib_dir
        self.module_load_environment.PATH = self.bin_dir

    @property
    def arch_subdir(self):
        """Return subdir name with PETSC_ARCH or a suitable glob pattern"""
        arch_subdir = ""
        if self.cfg['sourceinstall']:
            arch_subdir = DEFAULT_ARCH_PATTERN
            if self.petsc_arch:
                arch_subdir = str(self.petsc_arch)
        return arch_subdir

    @property
    def bin_dir(self):
        """Relative path to directory with executables of PETSc"""
        # default: "lib/petsc/bin"
        # sourceinstall: "petsc-{version}/lib/petsc/bin"
        return os.path.join(self.petsc_subdir, 'lib', 'petsc', 'bin')

    @property
    def cnf_dir(self):
        """Relative path to directory with configuration executables of PETSc"""
        # default: "lib/petsc/conf"
        # sourceinstall: "petsc-{version}/{arch}/lib/petsc/conf"
        return os.path.join(self.petsc_subdir, self.arch_subdir, 'lib', 'petsc', 'conf')

    @property
    def lib_dir(self):
        """Relative path to directory with libraries of PETSc"""
        # default: "lib"
        # sourceinstall: "petsc-{version}/{arch}/lib"
        return os.path.join(self.petsc_subdir, self.arch_subdir, 'lib')

    @property
    def inc_dirs(self):
        """Relative path to directory with headers of PETSc"""
        # default: "include"
        # sourceinstall: "petsc-{version}/include" and "petsc-{version}/{arch}/include"
        if self.cfg['sourceinstall']:
            return [
                os.path.join(self.petsc_subdir, 'include'),
                os.path.join(self.petsc_subdir, self.arch_subdir, 'include'),
            ]
        return ['include']

    def prepare_step(self, *args, **kwargs):
        """Prepare build environment."""

        super(EB_PETSc, self).prepare_step(*args, **kwargs)

        # build with Python support if Python is loaded as a non-build (runtime) dependency
        build_deps = self.cfg.dependencies(build_only=True)
        if get_software_root('Python') and not any(x['name'] == 'Python' for x in build_deps):
            self.with_python = True
            self.module_load_environment.PYTHONPATH = self.bin_dir
            self.log.info("Python included as runtime dependency, so enabling Python support")

    def configure_step(self):
        """
        Configure PETSc by setting configure options and running configure script.

        Configure procedure is much more concise for older versions (< v3).
        """
<<<<<<< HEAD
        if LooseVersion(self.version) >= LooseVersion("3"):
            # make the install dir first if we are doing a download install, then keep it for the rest of the way
            deps = self.cfg["download_deps"] + self.cfg["download_deps_static"] + self.cfg["download_deps_shared"]
            if deps:
                self.log.info("Creating the installation directory before the configure.")
                self.make_installdir()
                self.cfg["keeppreviousinstall"] = True
                for dep in set(deps):
                    self.cfg.update('configopts', '--download-%s=1' % dep)
                for dep in self.cfg["download_deps_static"]:
                    self.cfg.update('configopts', '--download-%s-shared=0' % dep)
                for dep in self.cfg["download_deps_shared"]:
                    self.cfg.update('configopts', '--download-%s-shared=1' % dep)

            # compilers
            self.cfg.update('configopts', '--with-cc="%s"' % os.getenv('CC'))
            self.cfg.update('configopts', '--with-cxx="%s" --with-c++-support' % os.getenv('CXX'))
            self.cfg.update('configopts', '--with-fc="%s"' % os.getenv('F90'))

            # compiler flags
            # Don't build with MPI c++ bindings as this leads to a hard dependency
            # on libmpi and libmpi_cxx even for C code and non-MPI code
            cxxflags = os.getenv('CXXFLAGS') + ' ' + NO_MPI_CXX_EXT_FLAGS
            if LooseVersion(self.version) >= LooseVersion("3.5"):
                self.cfg.update('configopts', '--CFLAGS="%s"' % os.getenv('CFLAGS'))
                self.cfg.update('configopts', '--CXXFLAGS="%s"' % cxxflags)
                self.cfg.update('configopts', '--FFLAGS="%s"' % os.getenv('F90FLAGS'))
            else:
                self.cfg.update('configopts', '--with-cflags="%s"' % os.getenv('CFLAGS'))
                self.cfg.update('configopts', '--with-cxxflags="%s"' % cxxflags)
                self.cfg.update('configopts', '--with-fcflags="%s"' % os.getenv('F90FLAGS'))

            if not self.toolchain.comp_family() == toolchain.GCC:  # @UndefinedVariable
                self.cfg.update('configopts', '--with-gnu-compilers=0')

            # MPI
            if self.toolchain.options.get('usempi', None):
                self.cfg.update('configopts', '--with-mpi=1')

            # build options
            self.cfg.update('configopts', '--with-build-step-np=%s' % self.cfg['parallel'])
            self.cfg.update('configopts', '--with-shared-libraries=%d' % self.cfg['shared_libs'])
            self.cfg.update('configopts', '--with-debugging=%d' % self.toolchain.options['debug'])
            self.cfg.update('configopts', '--with-pic=%d' % self.toolchain.options['pic'])
            self.cfg.update('configopts', '--with-x=0 --with-windows-graphics=0')

            # PAPI support
            if self.cfg['with_papi']:
                papi_inc = self.cfg['papi_inc']
                papi_inc_file = os.path.join(papi_inc, "papi.h")
                papi_lib = self.cfg['papi_lib']
                if os.path.isfile(papi_inc_file) and os.path.isfile(papi_lib):
                    self.cfg.update('configopts', '--with-papi=1')
                    self.cfg.update('configopts', '--with-papi-include=%s' % papi_inc)
                    self.cfg.update('configopts', '--with-papi-lib=%s' % papi_lib)
                else:
                    raise EasyBuildError("PAPI header (%s) and/or lib (%s) not found, can not enable PAPI support?",
                                         papi_inc_file, papi_lib)

            # Python extensions_step
            if self.with_python:

                # enable numpy support, but only if numpy is available
                (_, ec) = run_cmd("python -s -c 'import numpy'", log_all=True, simple=False)
                if ec == 0:
                    self.cfg.update('configopts', '--with-numpy=1')

                # enable mpi4py support, but only if mpi4py is available
                (_, ec) = run_cmd("python -s -c 'import mpi4py'", log_all=True, simple=False)
                if ec == 0:
                    with_mpi4py_opt = '--with-mpi4py'
                    if self.cfg['shared_libs'] and with_mpi4py_opt not in self.cfg['configopts']:
                        self.cfg.update('configopts', '%s=1' % with_mpi4py_opt)

            # FFTW, ScaLAPACK (and BLACS for older PETSc versions)
            deps = ["FFTW", "ScaLAPACK"]
            if LooseVersion(self.version) < LooseVersion("3.5"):
                deps.append("BLACS")
            for dep in deps:
                libdir = os.getenv('%s_LIB_DIR' % dep.upper())
                libs = os.getenv('%s_STATIC_LIBS' % dep.upper())
                if libdir and libs:
                    with_arg = "--with-%s" % dep.lower()
                    self.cfg.update('configopts', '%s=1' % with_arg)
                    self.cfg.update('configopts', '%s-lib=[%s/%s]' % (with_arg, libdir, libs))

                    inc = os.getenv('%s_INC_DIR' % dep.upper())
                    if inc:
                        self.cfg.update('configopts', '%s-include=%s' % (with_arg, inc))
                else:
                    self.log.info("Missing inc/lib info, so not enabling %s support." % dep)

            # BLAS, LAPACK libraries
            bl_libdir = os.getenv('BLAS_LAPACK_LIB_DIR')
            bl_libs = os.getenv('BLAS_LAPACK_STATIC_LIBS')
            if bl_libdir and bl_libs:
                self.cfg.update('configopts', '--with-blas-lapack-lib=[%s/%s]' % (bl_libdir, bl_libs))
=======
        # make the install dir first if we are doing a download install, then keep it for the rest of the way
        deps = self.cfg["download_deps"] + self.cfg["download_deps_static"] + self.cfg["download_deps_shared"]
        if deps:
            self.log.info("Creating the installation directory before the configure.")
            self.make_installdir()
            self.cfg["keeppreviousinstall"] = True
            for dep in set(deps):
                self.cfg.update('configopts', '--download-%s=1' % dep)
            for dep in self.cfg["download_deps_static"]:
                self.cfg.update('configopts', '--download-%s-shared=0' % dep)
            for dep in self.cfg["download_deps_shared"]:
                self.cfg.update('configopts', '--download-%s-shared=1' % dep)

        # compilers
        self.cfg.update('configopts', '--with-cc="%s"' % os.getenv('CC'))
        self.cfg.update('configopts', '--with-cxx="%s" --with-c++-support' % os.getenv('CXX'))
        self.cfg.update('configopts', '--with-fc="%s"' % os.getenv('F90'))

        # compiler flags
        # Don't build with MPI c++ bindings as this leads to a hard dependency
        # on libmpi and libmpi_cxx even for C code and non-MPI code
        cxxflags = os.getenv('CXXFLAGS') + ' ' + NO_MPI_CXX_EXT_FLAGS
        self.cfg.update('configopts', '--CFLAGS="%s"' % os.getenv('CFLAGS'))
        self.cfg.update('configopts', '--CXXFLAGS="%s"' % cxxflags)
        self.cfg.update('configopts', '--FFLAGS="%s"' % os.getenv('F90FLAGS'))

        if not self.toolchain.comp_family() == toolchain.GCC:  # @UndefinedVariable
            self.cfg.update('configopts', '--with-gnu-compilers=0')

        # MPI
        if self.toolchain.options.get('usempi', None):
            self.cfg.update('configopts', '--with-mpi=1')

        # build options
        self.cfg.update('configopts', f'--with-build-step-np={self.cfg.parallel}')
        self.cfg.update('configopts', '--with-shared-libraries=%d' % self.cfg['shared_libs'])
        self.cfg.update('configopts', '--with-debugging=%d' % self.toolchain.options['debug'])
        self.cfg.update('configopts', '--with-pic=%d' % self.toolchain.options['pic'])
        self.cfg.update('configopts', '--with-x=0 --with-windows-graphics=0')

        # PAPI support
        if self.cfg['with_papi']:
            papi_inc = self.cfg['papi_inc']
            papi_inc_file = os.path.join(papi_inc, "papi.h")
            papi_lib = self.cfg['papi_lib']
            if os.path.isfile(papi_inc_file) and os.path.isfile(papi_lib):
                self.cfg.update('configopts', '--with-papi=1')
                self.cfg.update('configopts', '--with-papi-include=%s' % papi_inc)
                self.cfg.update('configopts', '--with-papi-lib=%s' % papi_lib)
>>>>>>> 3ac81b4e
            else:
                raise EasyBuildError("PAPI header (%s) and/or lib (%s) not found, can not enable PAPI support?",
                                     papi_inc_file, papi_lib)

        # Python extensions_step
        if self.with_python:

            # enable numpy support, but only if numpy is available
            res = run_shell_cmd("python -c 'import numpy'", fail_on_error=False)
            if res.exit_code == 0:
                self.cfg.update('configopts', '--with-numpy=1')

            # enable mpi4py support, but only if mpi4py is available
            res = run_shell_cmd("python -c 'import mpi4py'", fail_on_error=False)
            if res.exit_code == 0:
                with_mpi4py_opt = '--with-mpi4py'
                if self.cfg['shared_libs'] and with_mpi4py_opt not in self.cfg['configopts']:
                    self.cfg.update('configopts', '%s=1' % with_mpi4py_opt)

        # FFTW, ScaLAPACK
        deps = ["FFTW", "ScaLAPACK"]
        for dep in deps:
            libdir = os.getenv('%s_LIB_DIR' % dep.upper())
            libs = os.getenv('%s_STATIC_LIBS' % dep.upper())
            if libdir and libs:
                with_arg = "--with-%s" % dep.lower()
                self.cfg.update('configopts', '%s=1' % with_arg)
                self.cfg.update('configopts', '%s-lib=[%s/%s]' % (with_arg, libdir, libs))

                inc = os.getenv('%s_INC_DIR' % dep.upper())
                if inc:
                    self.cfg.update('configopts', '%s-include=%s' % (with_arg, inc))
            else:
                self.log.info("Missing inc/lib info, so not enabling %s support." % dep)

        # BLAS, LAPACK libraries
        bl_libdir = os.getenv('BLAS_LAPACK_LIB_DIR')
        bl_libs = os.getenv('BLAS_LAPACK_STATIC_LIBS')
        if bl_libdir and bl_libs:
            self.cfg.update('configopts', '--with-blas-lapack-lib=[%s/%s]' % (bl_libdir, bl_libs))
        else:
            raise EasyBuildError("One or more environment variables for BLAS/LAPACK not defined?")

        # additional dependencies
        # filter out deps handled seperately
        sep_deps = ['BLACS', 'BLAS', 'CMake', 'FFTW', 'LAPACK', 'numpy',
                    'mpi4py', 'papi', 'ScaLAPACK', 'SciPy-bundle', 'SuiteSparse']
        # SCOTCH has to be treated separately since they add weird postfixes
        # to library names from SCOTCH 7.0.1 or PETSc version 3.17.
        if (LooseVersion(self.version) >= LooseVersion("3.17")):
            sep_deps.append('SCOTCH')
        depfilter = [d['name'] for d in self.cfg.builddependencies()] + sep_deps

        deps = [dep['name'] for dep in self.cfg.dependencies() if not dep['name'] in depfilter]
        for dep in deps:
            if isinstance(dep, str):
                dep = (dep, dep)
            deproot = get_software_root(dep[0])
            if deproot and dep[1] == "SCOTCH":
                withdep = "--with-pt%s" % dep[1].lower()  # --with-ptscotch
                self.cfg.update('configopts', '%s=1 %s-dir=%s' % (withdep, withdep, deproot))

        # SCOTCH has to be treated separately since they add weird postfixes
        # to library names from SCOTCH 7.0.1 or PETSc version 3.17.
        scotch = get_software_root('SCOTCH')
        scotch_ver = get_software_version('SCOTCH')
        if (scotch and LooseVersion(scotch_ver) >= LooseVersion("7.0")):
            withdep = "--with-ptscotch"
            scotch_inc = [os.path.join(scotch, "include")]
            inc_spec = "-include=[%s]" % ','.join(scotch_inc)

            # For some reason there is a v3 suffix added to libptscotchparmetis
            # which is the reason for this new code;
            # note: order matters here, don't sort these alphabetically!
            req_scotch_libs = ['libptesmumps.a', 'libptscotchparmetisv3.a', 'libptscotch.a',
                               'libptscotcherr.a', 'libesmumps.a', 'libscotch.a', 'libscotcherr.a']
            scotch_libs = [os.path.join(scotch, "lib", x) for x in req_scotch_libs]
            lib_spec = "-lib=[%s]" % ','.join(scotch_libs)
            self.cfg.update('configopts', ' '.join([withdep + spec for spec in ['=1', inc_spec, lib_spec]]))

        # SuiteSparse options
        suitesparse = get_software_root('SuiteSparse')
        if suitesparse:
            withdep = "--with-suitesparse"
            # specified order of libs matters!
            ss_libs = ["UMFPACK", "KLU", "CHOLMOD", "BTF", "CCOLAMD", "COLAMD", "CAMD", "AMD"]
            # More libraries added after version 3.17
            if LooseVersion(self.version) >= LooseVersion("3.17"):
                ss_libs = ["UMFPACK", "KLU", "SPQR", "CHOLMOD", "BTF", "CCOLAMD",
                           "COLAMD", "CXSparse", "LDL", "RBio", "SLIP_LU", "CAMD", "AMD"]

            # SLIP_LU was replaced by SPEX in SuiteSparse >= 6.0
            if LooseVersion(get_software_version('SuiteSparse')) >= LooseVersion("6.0"):
                ss_libs = [x if x != "SLIP_LU" else "SPEX" for x in ss_libs]

            suitesparse_inc = os.path.join(suitesparse, "include")
            suitesparse_incs = [suitesparse_inc]
            # SuiteSparse can install its headers into a subdirectory of the include directory instead.
            suitesparse_inc_subdir = os.path.join(suitesparse_inc, 'suitesparse')
            if os.path.exists(suitesparse_inc_subdir):
                suitesparse_incs.append(suitesparse_inc_subdir)
            inc_spec = "-include=[%s]" % ','.join(suitesparse_incs)

            suitesparse_libs = [os.path.join(suitesparse, "lib", "lib%s.so" % x.replace("_", "").lower())
                                for x in ss_libs]
            lib_spec = "-lib=[%s]" % ','.join(suitesparse_libs)

            self.cfg.update('configopts', ' '.join([withdep + spec for spec in ['=1', inc_spec, lib_spec]]))

        # set PETSC_DIR for configure (env) and build_step
        petsc_dir = self.cfg['start_dir'].rstrip(os.path.sep)
        env.setvar('PETSC_DIR', petsc_dir)
        self.cfg.update('buildopts', 'PETSC_DIR=%s' % petsc_dir)

        if self.cfg['sourceinstall']:
            if self.petsc_arch:
                env.setvar('PETSC_ARCH', self.cfg['petsc_arch'])

            # run configure without --prefix (required)
            cmd = "%s ./configure %s" % (self.cfg['preconfigopts'], self.cfg['configopts'])
            res = run_shell_cmd(cmd)
            out = res.output
        else:
            out = super(EB_PETSc, self).configure_step()

        # check for errors in configure
        error_regexp = re.compile("ERROR")
        if error_regexp.search(out):
            raise EasyBuildError("Error(s) detected in configure output!")

        if self.cfg['sourceinstall']:
            # figure out PETSC_ARCH setting
            petsc_arch_regex = re.compile(r"^\s*PETSC_ARCH:\s*(\S+)$", re.M)
            res = petsc_arch_regex.search(out)
            if res:
                self.petsc_arch = res.group(1)
                self.cfg.update('buildopts', 'PETSC_ARCH=%s' % self.petsc_arch)
            else:
                raise EasyBuildError("Failed to determine PETSC_ARCH setting.")

        # Make sure to set test_parallel before self.cfg.parallel is set to 1
        if self.cfg['test_parallel'] is None:
            self.cfg['test_parallel'] = self.cfg.parallel

        # PETSc make does not accept -j
        # to control parallel build, we need to specify MAKE_NP=... as argument to 'make' command
        self.cfg.update('buildopts', f"MAKE_NP={self.cfg.parallel}")
        self.cfg.parallel = 1

    # default make should be fine

    def test_step(self):
        """
        Test the compilation
        """

        # Each PETSc test may use multiple threads, so running "self.cfg.parallel" of them may lead to
        # some oversubscription every now and again. Not a big deal, but if needed a reduced parallelism
        # can be specified with test_parallel - and it takes priority
        paracmd = ''
        self.log.info("In test_step: %s" % self.cfg['test_parallel'])
        if self.cfg['test_parallel'] > 1:
            paracmd = f"-j {self.cfg['test_parallel']}"

        if self.cfg['runtest']:
            cmd = "%s make %s %s %s" % (self.cfg['pretestopts'], paracmd, self.cfg['runtest'], self.cfg['testopts'])
            res = run_shell_cmd(cmd)
            out = res.output

            return out

    def install_step(self):
        """
        Install using make install (for non-source installations)
        """
        if not self.cfg['sourceinstall']:
            super(EB_PETSc, self).install_step()

        # Remove MPI-CXX flags added during configure to prevent them from being passed to consumers of PETsc
        petsc_variables_path = os.path.join(self.petsc_root, 'lib', 'petsc', 'conf', 'petscvariables')
        if os.path.isfile(petsc_variables_path):
            fix = (r'^(CXX_FLAGS|CXX_LINKER_FLAGS|CONFIGURE_OPTIONS)( = .*)%s(.*)$' % NO_MPI_CXX_EXT_FLAGS,
                   r'\1\2\3')
            apply_regex_substitutions(petsc_variables_path, [fix])

    def make_module_extra(self):
        """Set PETSc specific environment variables (PETSC_DIR, PETSC_ARCH)."""
        txt = super(EB_PETSc, self).make_module_extra()

        txt += self.module_generator.set_environment('PETSC_DIR', self.petsc_root)
        if self.cfg['sourceinstall']:
            txt += self.module_generator.set_environment('PETSC_ARCH', self.petsc_arch)

        return txt

    def sanity_check_step(self):
        """Custom sanity check for PETSc"""

        libext = 'a'
        if self.cfg['shared_libs']:
            libext = get_shared_lib_ext()

        if self.cfg['sourceinstall'] and not self.petsc_arch:
            # in module only runs we need to determine PETSC_ARCH from the installation files
            for arch_subdir in glob.glob(os.path.join(self.petsc_root, '*', 'lib', 'petsc')):
                self.petsc_arch = arch_subdir.split(os.sep)[-3]

        custom_paths = {
            'files': [
                os.path.join(self.bin_dir, 'petscmpiexec'),
                os.path.join(self.cnf_dir, 'petscvariables'),
                os.path.join(self.lib_dir, f'libpetsc.{libext}'),
            ],
            'dirs': self.inc_dirs,
        }

        custom_commands = []
        if self.with_python:
            custom_commands.append("python -m PetscBinaryIO --help")

        super(EB_PETSc, self).sanity_check_step(custom_paths=custom_paths, custom_commands=custom_commands)<|MERGE_RESOLUTION|>--- conflicted
+++ resolved
@@ -159,105 +159,6 @@
 
         Configure procedure is much more concise for older versions (< v3).
         """
-<<<<<<< HEAD
-        if LooseVersion(self.version) >= LooseVersion("3"):
-            # make the install dir first if we are doing a download install, then keep it for the rest of the way
-            deps = self.cfg["download_deps"] + self.cfg["download_deps_static"] + self.cfg["download_deps_shared"]
-            if deps:
-                self.log.info("Creating the installation directory before the configure.")
-                self.make_installdir()
-                self.cfg["keeppreviousinstall"] = True
-                for dep in set(deps):
-                    self.cfg.update('configopts', '--download-%s=1' % dep)
-                for dep in self.cfg["download_deps_static"]:
-                    self.cfg.update('configopts', '--download-%s-shared=0' % dep)
-                for dep in self.cfg["download_deps_shared"]:
-                    self.cfg.update('configopts', '--download-%s-shared=1' % dep)
-
-            # compilers
-            self.cfg.update('configopts', '--with-cc="%s"' % os.getenv('CC'))
-            self.cfg.update('configopts', '--with-cxx="%s" --with-c++-support' % os.getenv('CXX'))
-            self.cfg.update('configopts', '--with-fc="%s"' % os.getenv('F90'))
-
-            # compiler flags
-            # Don't build with MPI c++ bindings as this leads to a hard dependency
-            # on libmpi and libmpi_cxx even for C code and non-MPI code
-            cxxflags = os.getenv('CXXFLAGS') + ' ' + NO_MPI_CXX_EXT_FLAGS
-            if LooseVersion(self.version) >= LooseVersion("3.5"):
-                self.cfg.update('configopts', '--CFLAGS="%s"' % os.getenv('CFLAGS'))
-                self.cfg.update('configopts', '--CXXFLAGS="%s"' % cxxflags)
-                self.cfg.update('configopts', '--FFLAGS="%s"' % os.getenv('F90FLAGS'))
-            else:
-                self.cfg.update('configopts', '--with-cflags="%s"' % os.getenv('CFLAGS'))
-                self.cfg.update('configopts', '--with-cxxflags="%s"' % cxxflags)
-                self.cfg.update('configopts', '--with-fcflags="%s"' % os.getenv('F90FLAGS'))
-
-            if not self.toolchain.comp_family() == toolchain.GCC:  # @UndefinedVariable
-                self.cfg.update('configopts', '--with-gnu-compilers=0')
-
-            # MPI
-            if self.toolchain.options.get('usempi', None):
-                self.cfg.update('configopts', '--with-mpi=1')
-
-            # build options
-            self.cfg.update('configopts', '--with-build-step-np=%s' % self.cfg['parallel'])
-            self.cfg.update('configopts', '--with-shared-libraries=%d' % self.cfg['shared_libs'])
-            self.cfg.update('configopts', '--with-debugging=%d' % self.toolchain.options['debug'])
-            self.cfg.update('configopts', '--with-pic=%d' % self.toolchain.options['pic'])
-            self.cfg.update('configopts', '--with-x=0 --with-windows-graphics=0')
-
-            # PAPI support
-            if self.cfg['with_papi']:
-                papi_inc = self.cfg['papi_inc']
-                papi_inc_file = os.path.join(papi_inc, "papi.h")
-                papi_lib = self.cfg['papi_lib']
-                if os.path.isfile(papi_inc_file) and os.path.isfile(papi_lib):
-                    self.cfg.update('configopts', '--with-papi=1')
-                    self.cfg.update('configopts', '--with-papi-include=%s' % papi_inc)
-                    self.cfg.update('configopts', '--with-papi-lib=%s' % papi_lib)
-                else:
-                    raise EasyBuildError("PAPI header (%s) and/or lib (%s) not found, can not enable PAPI support?",
-                                         papi_inc_file, papi_lib)
-
-            # Python extensions_step
-            if self.with_python:
-
-                # enable numpy support, but only if numpy is available
-                (_, ec) = run_cmd("python -s -c 'import numpy'", log_all=True, simple=False)
-                if ec == 0:
-                    self.cfg.update('configopts', '--with-numpy=1')
-
-                # enable mpi4py support, but only if mpi4py is available
-                (_, ec) = run_cmd("python -s -c 'import mpi4py'", log_all=True, simple=False)
-                if ec == 0:
-                    with_mpi4py_opt = '--with-mpi4py'
-                    if self.cfg['shared_libs'] and with_mpi4py_opt not in self.cfg['configopts']:
-                        self.cfg.update('configopts', '%s=1' % with_mpi4py_opt)
-
-            # FFTW, ScaLAPACK (and BLACS for older PETSc versions)
-            deps = ["FFTW", "ScaLAPACK"]
-            if LooseVersion(self.version) < LooseVersion("3.5"):
-                deps.append("BLACS")
-            for dep in deps:
-                libdir = os.getenv('%s_LIB_DIR' % dep.upper())
-                libs = os.getenv('%s_STATIC_LIBS' % dep.upper())
-                if libdir and libs:
-                    with_arg = "--with-%s" % dep.lower()
-                    self.cfg.update('configopts', '%s=1' % with_arg)
-                    self.cfg.update('configopts', '%s-lib=[%s/%s]' % (with_arg, libdir, libs))
-
-                    inc = os.getenv('%s_INC_DIR' % dep.upper())
-                    if inc:
-                        self.cfg.update('configopts', '%s-include=%s' % (with_arg, inc))
-                else:
-                    self.log.info("Missing inc/lib info, so not enabling %s support." % dep)
-
-            # BLAS, LAPACK libraries
-            bl_libdir = os.getenv('BLAS_LAPACK_LIB_DIR')
-            bl_libs = os.getenv('BLAS_LAPACK_STATIC_LIBS')
-            if bl_libdir and bl_libs:
-                self.cfg.update('configopts', '--with-blas-lapack-lib=[%s/%s]' % (bl_libdir, bl_libs))
-=======
         # make the install dir first if we are doing a download install, then keep it for the rest of the way
         deps = self.cfg["download_deps"] + self.cfg["download_deps_static"] + self.cfg["download_deps_shared"]
         if deps:
@@ -307,7 +208,6 @@
                 self.cfg.update('configopts', '--with-papi=1')
                 self.cfg.update('configopts', '--with-papi-include=%s' % papi_inc)
                 self.cfg.update('configopts', '--with-papi-lib=%s' % papi_lib)
->>>>>>> 3ac81b4e
             else:
                 raise EasyBuildError("PAPI header (%s) and/or lib (%s) not found, can not enable PAPI support?",
                                      papi_inc_file, papi_lib)
@@ -316,12 +216,12 @@
         if self.with_python:
 
             # enable numpy support, but only if numpy is available
-            res = run_shell_cmd("python -c 'import numpy'", fail_on_error=False)
+            res = run_shell_cmd("python -s -c 'import numpy'", fail_on_error=False)
             if res.exit_code == 0:
                 self.cfg.update('configopts', '--with-numpy=1')
 
             # enable mpi4py support, but only if mpi4py is available
-            res = run_shell_cmd("python -c 'import mpi4py'", fail_on_error=False)
+            res = run_shell_cmd("python -s -c 'import mpi4py'", fail_on_error=False)
             if res.exit_code == 0:
                 with_mpi4py_opt = '--with-mpi4py'
                 if self.cfg['shared_libs'] and with_mpi4py_opt not in self.cfg['configopts']:
