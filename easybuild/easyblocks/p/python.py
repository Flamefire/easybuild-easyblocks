--- conflicted
+++ resolved
@@ -528,13 +528,8 @@
         temp_prefix = tempfile.mkdtemp(suffix='-tmp-prefix')
         temp_site_packages_path = os.path.join(temp_prefix, self.site_packages_path)
         mkdir(temp_site_packages_path, parents=True)  # Must exist
-<<<<<<< HEAD
-        (out, _) = run_cmd("%s=%s python -s -c 'import sys; print(sys.path)'" % (EBPYTHONPREFIXES, temp_prefix))
-        out = out.strip()
-=======
-        res = run_shell_cmd("%s=%s python -c 'import sys; print(sys.path)'" % (EBPYTHONPREFIXES, temp_prefix))
+        res = run_shell_cmd("%s=%s python -s -c 'import sys; print(sys.path)'" % (EBPYTHONPREFIXES, temp_prefix))
         out = res.output.strip()
->>>>>>> 3ac81b4e
         # Output should be a list which we can evaluate directly
         if not out.startswith('[') or not out.endswith(']'):
             raise EasyBuildError("Unexpected output for sys.path: %s", out)
@@ -565,16 +560,10 @@
 
         abiflags = ''
         if LooseVersion(self.version) >= LooseVersion("3"):
-<<<<<<< HEAD
-            run_cmd("command -v python", log_all=True, simple=False, trace=False)
+            run_shell_cmd("command -v python", hidden=True)
             cmd = 'python -s -c "import sysconfig; print(sysconfig.get_config_var(\'abiflags\'));"'
-            (abiflags, _) = run_cmd(cmd, log_all=True, simple=False, trace=False)
-=======
-            run_shell_cmd("command -v python", hidden=True)
-            cmd = 'python -c "import sysconfig; print(sysconfig.get_config_var(\'abiflags\'));"'
             res = run_shell_cmd(cmd, hidden=True)
             abiflags = res.output
->>>>>>> 3ac81b4e
             if not abiflags:
                 raise EasyBuildError("Failed to determine abiflags: %s", abiflags)
             else:
@@ -583,14 +572,9 @@
         # make sure hashlib is installed correctly, there should be no errors/output when 'import hashlib' is run
         # (python will exit with 0 regardless of whether or not errors are printed...)
         # cfr. https://github.com/easybuilders/easybuild-easyconfigs/issues/6484
-<<<<<<< HEAD
         cmd = "python -s -c 'import hashlib'"
-        (out, _) = run_cmd(cmd)
-=======
-        cmd = "python -c 'import hashlib'"
         res = run_shell_cmd(cmd)
         out = res.output
->>>>>>> 3ac81b4e
         regex = re.compile('error', re.I)
         if regex.search(out):
             raise EasyBuildError("Found one or more errors in output of %s: %s", cmd, out)
