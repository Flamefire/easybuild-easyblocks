--- conflicted
+++ resolved
@@ -1,9 +1,6 @@
 ##
 # Copyright 2015-2016 Bart Oldeman
-<<<<<<< HEAD
 # Copyright 2016-2016 Forschungszentrum Juelich
-=======
->>>>>>> 82d844df
 #
 # This file is triple-licensed under GPLv2 (see below), MIT, and
 # BSD three-clause licenses.
