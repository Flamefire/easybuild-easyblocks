##
# Copyright 2017-2021 Ghent University
#
# This file is part of EasyBuild,
# originally created by the HPC team of Ghent University (http://ugent.be/hpc/en),
# with support of Ghent University (http://ugent.be/hpc),
# the Flemish Supercomputer Centre (VSC) (https://www.vscentrum.be),
# Flemish Research Foundation (FWO) (http://www.fwo.be/en)
# and the Department of Economy, Science and Innovation (EWI) (http://www.ewi-vlaanderen.be/en).
#
# https://github.com/easybuilders/easybuild
#
# EasyBuild is free software: you can redistribute it and/or modify
# it under the terms of the GNU General Public License as published by
# the Free Software Foundation v2.
#
# EasyBuild is distributed in the hope that it will be useful,
# but WITHOUT ANY WARRANTY; without even the implied warranty of
# MERCHANTABILITY or FITNESS FOR A PARTICULAR PURPOSE.  See the
# GNU General Public License for more details.
#
# You should have received a copy of the GNU General Public License
# along with EasyBuild.  If not, see <http://www.gnu.org/licenses/>.
##
"""
EasyBuild support for building and installing TensorFlow, implemented as an easyblock

@author: Kenneth Hoste (HPC-UGent)
@author: Ake Sandgren (Umea University)
@author: Damian Alvarez (Forschungzentrum Juelich GmbH)
"""
import glob
import os
import re
import stat
import tempfile
from distutils.version import LooseVersion

import easybuild.tools.environment as env
import easybuild.tools.toolchain as toolchain
from easybuild.easyblocks.generic.pythonpackage import PythonPackage, det_python_version
from easybuild.easyblocks.python import EXTS_FILTER_PYTHON_PACKAGES
from easybuild.framework.easyconfig import CUSTOM
from easybuild.tools import run
from easybuild.tools.build_log import EasyBuildError, print_warning
from easybuild.tools.config import build_option
from easybuild.tools.filetools import adjust_permissions, apply_regex_substitutions, copy_file, mkdir, resolve_path
from easybuild.tools.filetools import is_readable, read_file, which, write_file, remove_file
from easybuild.tools.modules import get_software_root, get_software_version, get_software_libdir
from easybuild.tools.run import run_cmd
from easybuild.tools.systemtools import X86_64, get_cpu_architecture, get_os_name, get_os_version


CPU_DEVICE = 'cpu'
GPU_DEVICE = 'gpu'

# Wrapper for Intel(MPI) compilers, where required environment variables
# are hardcoded to make sure they are present;
# this is required because Bazel resets the environment in which
# compiler commands are executed...
INTEL_COMPILER_WRAPPER = """#!/bin/bash

export CPATH='%(cpath)s'

# Only relevant for Intel compilers.
export INTEL_LICENSE_FILE='%(intel_license_file)s'

# Only relevant for MPI compiler wrapper (mpiicc/mpicc etc),
# not for regular compiler.
export I_MPI_ROOT='%(intel_mpi_root)s'

# Exclude location of this wrapper from $PATH to avoid other potential
# wrappers calling this wrapper.
export PATH=$(echo $PATH | tr ':' '\n' | grep -v "^%(wrapper_dir)s$" | tr '\n' ':')

%(compiler_path)s "$@"
"""


def split_tf_libs_txt(valid_libs_txt):
    """Split the VALID_LIBS entry from the TF file into single names"""
    entries = valid_libs_txt.split(',')
    # Remove double quotes and whitespace
    result = [entry.strip().strip('"') for entry in entries]
    # Remove potentially trailing empty element due to trailing comma in the txt
    if not result[-1]:
        result.pop()
    return result


def get_system_libs_from_tf(source_dir):
    """Return the valid values for TF_SYSTEM_LIBS from the TensorFlow source directory"""
    syslibs_path = os.path.join(source_dir, 'third_party', 'systemlibs', 'syslibs_configure.bzl')
    result = []
    if os.path.exists(syslibs_path):
        txt = read_file(syslibs_path)
        valid_libs_match = re.search(r'VALID_LIBS\s*=\s*\[(.*?)\]', txt, re.DOTALL)
        if not valid_libs_match:
            raise EasyBuildError('VALID_LIBS definition not found in %s', syslibs_path)
        result = split_tf_libs_txt(valid_libs_match.group(1))
    return result


def get_system_libs_for_version(tf_version, as_valid_libs=False):
    """
    Determine valid values for $TF_SYSTEM_LIBS for the given TF version

    If as_valid_libs=False (default) then returns 2 dictioniaries:
        1: Mapping of <EB name> to <TF name>
        2: Mapping of <package name> to <TF name> (for python extensions)
    else returns a string formated like the VALID_LIBS variable in third_party/systemlibs/syslibs_configure.bzl
        Those can be used to check/diff against third_party/systemlibs/syslibs_configure.bzl by running:
            python -c 'from easybuild.easyblocks.tensorflow import get_system_libs_for_version; \
                        print(get_system_libs_for_version("2.1.0", as_valid_libs=True))'
    """
    tf_version = LooseVersion(tf_version)

    def is_version_ok(version_range):
        """Return True if the TF version to be installed matches the version_range"""
        min_version, max_version = version_range.split(':')
        result = True
        if min_version and tf_version < LooseVersion(min_version):
            result = False
        if max_version and tf_version >= LooseVersion(max_version):
            result = False
        return result

    # For these lists check third_party/systemlibs/syslibs_configure.bzl --> VALID_LIBS
    # Also verify third_party/systemlibs/<name>.BUILD or third_party/systemlibs/<name>/BUILD.system
    # if it does something "strange" (e.g. link hardcoded headers)

    # Software which is added as a dependency in the EC
    available_system_libs = {
        # Format: (<EB name>, <version range>): <TF name>
        #         <version range> is '<min version>:<exclusive max version>'
        ('cURL', '2.0.0:'): 'curl',
        ('double-conversion', '2.0.0:'): 'double_conversion',
        ('flatbuffers', '2.0.0:'): 'flatbuffers',
        ('giflib', '2.0.0:2.1.0'): 'gif_archive',
        ('giflib', '2.1.0:'): 'gif',
        ('hwloc', '2.0.0:'): 'hwloc',
        ('ICU', '2.0.0:'): 'icu',
        ('JsonCpp', '2.0.0:'): 'jsoncpp_git',
        ('libjpeg-turbo', '2.0.0:2.2.0'): 'jpeg',
        ('libjpeg-turbo', '2.2.0:'): 'libjpeg_turbo',
        ('libpng', '2.0.0:2.1.0'): 'png_archive',
        ('libpng', '2.1.0:'): 'png',
        ('LMDB', '2.0.0:'): 'lmdb',
        ('NASM', '2.0.0:'): 'nasm',
        ('nsync', '2.0.0:'): 'nsync',
        ('PCRE', '2.0.0:'): 'pcre',
        ('protobuf', '2.0.0:'): 'com_google_protobuf',
        ('pybind11', '2.2.0:'): 'pybind11',
        ('snappy', '2.0.0:'): 'snappy',
        ('SQLite', '2.0.0:'): 'org_sqlite',
        ('SWIG', '2.0.0:2.4.0'): 'swig',
        ('zlib', '2.0.0:2.2.0'): 'zlib_archive',
        ('zlib', '2.2.0:'): 'zlib',
    }
    # Software recognized by TF but which is always disabled (usually because no EC is known)
    # Format: <TF name>: <version range>
    unused_system_libs = {
        'boringssl': '2.0.0:',
        'com_github_googleapis_googleapis': '2.0.0:',
        'com_github_googlecloudplatform_google_cloud_cpp': '2.0.0:',  # Not used due to $TF_NEED_GCP=0
        'com_github_grpc_grpc': '2.2.0:',
        'com_googlesource_code_re2': '2.0.0:',
        'grpc': '2.0.0:2.2.0',
    }
    # Python packages installed as extensions or in the Python module
    # Will be checked for availabilitly
    # Format: (<package name>, <version range>): <TF name>
    python_system_libs = {
        ('absl', '2.0.0:'): 'absl_py',
        ('astor', '2.0.0:'): 'astor_archive',
        ('astunparse', '2.2.0:'): 'astunparse_archive',
        ('cython', '2.0.0:'): 'cython',  # Part of Python EC
        ('dill', '2.4.0:'): 'dill_archive',
        ('enum', '2.0.0:'): 'enum34_archive',  # Part of Python3
        ('flatbuffers', '2.4.0:'): 'flatbuffers',
        ('functools', '2.0.0:'): 'functools32_archive',  # Part of Python3
        ('gast', '2.0.0:'): 'gast_archive',
        ('google.protobuf', '2.0.0:'): 'com_google_protobuf',
        ('keras_applications', '2.0.0:2.2.0'): 'keras_applications_archive',
        ('opt_einsum', '2.0.0:'): 'opt_einsum_archive',
        ('pasta', '2.0.0:'): 'pasta',
        ('six', '2.0.0:'): 'six_archive',  # Part of Python EC
        ('tblib', '2.4.0:'): 'tblib_archive',
        ('termcolor', '2.0.0:'): 'termcolor_archive',
        ('typing_extensions', '2.4.0:'): 'typing_extensions_archive',
        ('wrapt', '2.0.0:'): 'wrapt',
    }
    dependency_mapping = dict((dep_name, tf_name)
                              for (dep_name, version_range), tf_name in available_system_libs.items()
                              if is_version_ok(version_range))
    python_mapping = dict((pkg_name, tf_name)
                          for (pkg_name, version_range), tf_name in python_system_libs.items()
                          if is_version_ok(version_range))

    if as_valid_libs:
        tf_names = [tf_name for tf_name, version_range in unused_system_libs.items()
                    if is_version_ok(version_range)]
        tf_names.extend(dependency_mapping.values())
        tf_names.extend(python_mapping.values())
        result = '\n'.join(['    "%s",' % name for name in sorted(tf_names)])
    else:
        result = dependency_mapping, python_mapping
    return result


class EB_TensorFlow(PythonPackage):
    """Support for building/installing TensorFlow."""

    @staticmethod
    def extra_options():
        # We only want to install mkl-dnn by default on x86_64 systems
        with_mkl_dnn_default = get_cpu_architecture() == X86_64
        extra_vars = {
            # see https://developer.nvidia.com/cuda-gpus
            'cuda_compute_capabilities': [[], "List of CUDA compute capabilities to build with", CUSTOM],
            'path_filter': [[], "List of patterns to be filtered out in paths in $CPATH and $LIBRARY_PATH", CUSTOM],
            'with_jemalloc': [None, "Make TensorFlow use jemalloc (usually enabled by default). " +
                                    "Unsupported starting at TensorFlow 1.12!", CUSTOM],
            'with_mkl_dnn': [with_mkl_dnn_default, "Make TensorFlow use Intel MKL-DNN", CUSTOM],
            'with_xla': [None, "Enable XLA JIT compiler for possible runtime optimization of models", CUSTOM],
            'test_script': [None, "Script to test TensorFlow installation with", CUSTOM],
            'test_targets': [[], "List of Bazel targets which should be run during the test step", CUSTOM],
            'test_tag_filters_cpu': ['', "Comma-separated list of tags to filter for during the CPU test step", CUSTOM],
            'test_tag_filters_gpu': ['', "Comma-separated list of tags to filter for during the GPU test step", CUSTOM],
            'testopts_gpu': ['', 'Test options for the GPU test step', CUSTOM],
            'test_max_parallel': [None, "Maximum number of test jobs to run in parallel (GPU tests are limited by " +
                                  "the number of GPUs). Use None (default) to automatically determine a value", CUSTOM],
            'jvm_max_memory': [4096, "Maximum amount of memory in MB used for the JVM running Bazel." +
                               "Use None to not set a specific limit (uses a default value).", CUSTOM],
        }

        return PythonPackage.extra_options(extra_vars)

    def __init__(self, *args, **kwargs):
        """Initialize TensorFlow easyblock."""
        super(EB_TensorFlow, self).__init__(*args, **kwargs)

        self.cfg['exts_defaultclass'] = 'PythonPackage'

        self.cfg['exts_default_options'] = {
            'download_dep_fail': True,
            'use_pip': True,
        }
        self.cfg['exts_filter'] = EXTS_FILTER_PYTHON_PACKAGES
        self.system_libs_info = None

        self.test_script = None

        # locate test script (if specified)
        if self.cfg['test_script']:
            # try to locate test script via obtain_file (just like sources & patches files)
            self.test_script = self.obtain_file(self.cfg['test_script'])
            if self.test_script and os.path.exists(self.test_script):
                self.log.info("Test script found: %s", self.test_script)
            else:
                raise EasyBuildError("Specified test script %s not found!", self.cfg['test_script'])

    def python_pkg_exists(self, name):
        """Check if the given python package exists/can be imported"""
        cmd = [self.python_cmd, '-c', 'import %s' % name]
        out, ec = run_cmd(cmd, log_ok=False)
        self.log.debug('Existence check for %s returned %s with output: %s', name, ec, out)
        return ec == 0

    def handle_jemalloc(self):
        """Figure out whether jemalloc support should be enabled or not."""
        if self.cfg['with_jemalloc'] is None:
            if LooseVersion(self.version) > LooseVersion('1.6'):
                # jemalloc bundled with recent versions of TensorFlow does not work on RHEL 6 or derivatives,
                # so disable it automatically if with_jemalloc was left unspecified
                os_name = get_os_name().replace(' ', '')
                rh_based_os = any(os_name.startswith(x) for x in ['centos', 'redhat', 'rhel', 'sl'])
                if rh_based_os and get_os_version().startswith('6.'):
                    self.log.info("Disabling jemalloc since bundled jemalloc does not work on RHEL 6 and derivatives")
                    self.cfg['with_jemalloc'] = False

            # if the above doesn't disable jemalloc support, then enable it by default
            if self.cfg['with_jemalloc'] is None:
                self.log.info("Enabling jemalloc support by default, since it was left unspecified")
                self.cfg['with_jemalloc'] = True

        else:
            # if with_jemalloc was specified, stick to that
            self.log.info("with_jemalloc was specified as %s, so sticking to it", self.cfg['with_jemalloc'])

    def write_wrapper(self, wrapper_dir, compiler, i_mpi_root):
        """Helper function to write a compiler wrapper."""
        wrapper_txt = INTEL_COMPILER_WRAPPER % {
            'compiler_path': which(compiler),
            'intel_mpi_root': i_mpi_root,
            'cpath': os.getenv('CPATH'),
            'intel_license_file': os.getenv('INTEL_LICENSE_FILE', os.getenv('LM_LICENSE_FILE')),
            'wrapper_dir': wrapper_dir,
        }
        wrapper = os.path.join(wrapper_dir, compiler)
        write_file(wrapper, wrapper_txt)
        if self.dry_run:
            self.dry_run_msg("Wrapper for '%s' was put in place: %s", compiler, wrapper)
        else:
            adjust_permissions(wrapper, stat.S_IXUSR)
            self.log.info("Using wrapper script for '%s': %s", compiler, which(compiler))

    def verify_system_libs_info(self):
        """Verifies that the stored info about $TF_SYSTEM_LIBS is complete"""
        available_libs_src = set(get_system_libs_from_tf(self.start_dir))
        available_libs_eb = set(split_tf_libs_txt(get_system_libs_for_version(self.version, as_valid_libs=True)))
        # If available_libs_eb is empty it is not an error e.g. it is not worth trying to make all old ECs work
        # So we just log it so it can be verified manually if required
        if not available_libs_eb:
            self.log.warning('TensorFlow EasyBlock does not have any information for $TF_SYSTEM_LIBS stored. ' +
                             'This means most dependencies will be downloaded at build time by TensorFlow.\n' +
                             'Available $TF_SYSTEM_LIBS according to the TensorFlow sources: %s',
                             sorted(available_libs_src))
            return
        # Those 2 sets should be equal. We determine the differences here to report better errors
        missing_libs = available_libs_src - available_libs_eb
        unknown_libs = available_libs_eb - available_libs_src
        if missing_libs or unknown_libs:
            if not available_libs_src:
                msg = 'Failed to determine available $TF_SYSTEM_LIBS from the source'
            else:
                msg = 'Values for $TF_SYSTEM_LIBS in the TensorFlow EasyBlock are incomplete.\n'
                if missing_libs:
                    # Libs available according to TF sources but not listed in this EasyBlock
                    msg += 'Missing entries for $TF_SYSTEM_LIBS: %s\n' % missing_libs
                if unknown_libs:
                    # Libs listed in this EasyBlock but not present in the TF sources -> Removed?
                    msg += 'Unrecognized entries for $TF_SYSTEM_LIBS: %s\n' % unknown_libs
                msg += 'The EasyBlock needs to be updated to fully work with TensorFlow version %s' % self.version
            if build_option('strict') == run.ERROR:
                raise EasyBuildError(msg)
            else:
                print_warning(msg)

    def get_system_libs(self):
        """
        Get list of dependencies for $TF_SYSTEM_LIBS

        Returns a tuple of lists: $TF_SYSTEM_LIBS names, include paths, library paths
        """
        dependency_mapping, python_mapping = get_system_libs_for_version(self.version)
        # Some TF dependencies require both a (usually C++) dependency and a Python package
        deps_with_python_pkg = set(tf_name for tf_name in dependency_mapping.values()
                                   if tf_name in python_mapping.values())

        system_libs = []
        cpaths = []
        libpaths = []
        ignored_system_deps = []

        # Check direct dependencies
        dep_names = set(dep['name'] for dep in self.cfg.dependencies())
        for dep_name, tf_name in sorted(dependency_mapping.items(), key=lambda i: i[0].lower()):
            if dep_name in dep_names:
                if tf_name in deps_with_python_pkg:
                    pkg_name = next(cur_pkg_name for cur_pkg_name, cur_tf_name in python_mapping.items()
                                    if cur_tf_name == tf_name)
                    # Simply ignore. Error reporting is done in the other loop
                    if not self.python_pkg_exists(pkg_name):
                        continue
                system_libs.append(tf_name)
                # When using cURL (which uses the system OpenSSL), we also need to use "boringssl"
                # which essentially resolves to using OpenSSL as the API and library names are compatible
                if dep_name == 'cURL':
                    system_libs.append('boringssl')
                sw_root = get_software_root(dep_name)
                # Dependency might be filtered via --filter-deps. In that case assume globally installed version
                if not sw_root:
                    continue
                incpath = os.path.join(sw_root, 'include')
                if os.path.exists(incpath):
                    cpaths.append(incpath)
                    if dep_name == 'JsonCpp' and LooseVersion(self.version) < LooseVersion('2.3'):
                        # Need to add the install prefix or patch the sources:
                        # https://github.com/tensorflow/tensorflow/issues/42303
                        cpaths.append(sw_root)
                    if dep_name == 'protobuf':
                        if LooseVersion(self.version) < LooseVersion('2.4'):
                            # Need to set INCLUDEDIR as TF wants to symlink files from there:
                            # https://github.com/tensorflow/tensorflow/issues/37835
                            env.setvar('INCLUDEDIR', incpath)
                        else:
                            env.setvar('PROTOBUF_INCLUDE_PATH', incpath)
                libpath = get_software_libdir(dep_name)
                if libpath:
                    libpaths.append(os.path.join(sw_root, libpath))
            else:
                ignored_system_deps.append('%s (Dependency %s)' % (tf_name, dep_name))

        for pkg_name, tf_name in sorted(python_mapping.items(), key=lambda i: i[0].lower()):
            if self.python_pkg_exists(pkg_name):
                # If it is in deps_with_python_pkg we already added it
                if tf_name not in deps_with_python_pkg:
                    system_libs.append(tf_name)
            else:
                ignored_system_deps.append('%s (Python package %s)' % (tf_name, pkg_name))

        if ignored_system_deps:
            self.log.warning('For the following $TF_SYSTEM_LIBS dependencies TensorFlow will download a copy ' +
                             'because an EB dependency was not found: \n%s\n' +
                             'EC Dependencies: %s\n' +
                             'Installed Python packages: %s\n',
                             ', '.join(ignored_system_deps),
                             ', '.join(dep_names),
                             ', '.join(self.get_installed_python_packages()))
        else:
            self.log.info("All known TensorFlow $TF_SYSTEM_LIBS dependencies resolved via EasyBuild!")

        return system_libs, cpaths, libpaths

    def setup_build_dirs(self):
        """Setup temporary build directories"""
        # Path where Bazel will store its output, build artefacts etc.
        self.output_user_root_dir = tempfile.mkdtemp(suffix='-bazel-tf', dir=self.builddir)
        # Folder where wrapper binaries can be placed, where required. TODO: Replace by --action_env cmds
        self.wrapper_dir = tempfile.mkdtemp(suffix='-wrapper_bin', dir=self.builddir)

    def configure_step(self):
        """Custom configuration procedure for TensorFlow."""

<<<<<<< HEAD
        # determine location where binutils' ld command is installed
        # note that this may be an RPATH wrapper script (when EasyBuild is configured with --rpath)
        ld_path = which('ld')
        self.binutils_bin_path = os.path.dirname(ld_path)
=======
        # Bazel seems to not be able to handle a large amount of parallel jobs, e.g. 176 on some Power machines,
        # and will hang forever building the TensorFlow package.
        # So limit to something high but still reasonable while allowing ECs to overwrite it
        if self.cfg['maxparallel'] is None:
            self.cfg['parallel'] = min(self.cfg['parallel'], 64)

        binutils_root = get_software_root('binutils')
        if not binutils_root:
            raise EasyBuildError("Failed to determine installation prefix for binutils")
        self.binutils_bin_path = os.path.join(binutils_root, 'bin')
>>>>>>> 5c450644

        # filter out paths from CPATH and LIBRARY_PATH. This is needed since bazel will pull some dependencies that
        # might conflict with dependencies on the system and/or installed with EB. For example: protobuf
        path_filter = self.cfg['path_filter']
        if path_filter:
            self.log.info("Filtering $CPATH and $LIBRARY_PATH with path filter %s", path_filter)
            for var in ['CPATH', 'LIBRARY_PATH']:
                path = os.getenv(var).split(os.pathsep)
                self.log.info("$%s old value was %s" % (var, path))
                filtered_path = os.pathsep.join([p for fil in path_filter for p in path if fil not in p])
                env.setvar(var, filtered_path)

        self.setup_build_dirs()

        use_wrapper = False
        if self.toolchain.comp_family() == toolchain.INTELCOMP:
            # put wrappers for Intel C/C++ compilers in place (required to make sure license server is found)
            # cfr. https://github.com/bazelbuild/bazel/issues/663
            for compiler in ('icc', 'icpc'):
                self.write_wrapper(self.wrapper_dir, compiler, 'NOT-USED-WITH-ICC')
            use_wrapper = True

        use_mpi = self.toolchain.options.get('usempi', False)
        mpi_home = ''
        if use_mpi:
            impi_root = get_software_root('impi')
            if impi_root:
                # put wrappers for Intel MPI compiler wrappers in place
                # (required to make sure license server and I_MPI_ROOT are found)
                for compiler in (os.getenv('MPICC'), os.getenv('MPICXX')):
                    self.write_wrapper(self.wrapper_dir, compiler, os.getenv('I_MPI_ROOT'))
                use_wrapper = True
                # set correct value for MPI_HOME
                mpi_home = os.path.join(impi_root, 'intel64')
            else:
                self.log.debug("MPI module name: %s", self.toolchain.MPI_MODULE_NAME[0])
                mpi_home = get_software_root(self.toolchain.MPI_MODULE_NAME[0])

            self.log.debug("Derived value for MPI_HOME: %s", mpi_home)

        if use_wrapper:
            env.setvar('PATH', os.pathsep.join([self.wrapper_dir, os.getenv('PATH')]))

        self.prepare_python()

        self.verify_system_libs_info()
        self.system_libs_info = self.get_system_libs()

        # Options passed to the target (build/test), e.g. --config arguments
        self.target_opts = []

        cuda_root = get_software_root('CUDA')
        cudnn_root = get_software_root('cuDNN')
        opencl_root = get_software_root('OpenCL')
        tensorrt_root = get_software_root('TensorRT')
        nccl_root = get_software_root('NCCL')

        self._with_cuda = bool(cuda_root)

        config_env_vars = {
            'CC_OPT_FLAGS': os.getenv('CXXFLAGS'),
            'MPI_HOME': mpi_home,
            'PYTHON_BIN_PATH': self.python_cmd,
            'PYTHON_LIB_PATH': os.path.join(self.installdir, self.pylibdir),
            'TF_CUDA_CLANG': '0',
            'TF_DOWNLOAD_CLANG': '0',  # Still experimental in TF 2.1.0
            'TF_ENABLE_XLA': ('0', '1')[bool(self.cfg['with_xla'])],  # XLA JIT support
            'TF_NEED_CUDA': ('0', '1')[self._with_cuda],
            'TF_NEED_OPENCL': ('0', '1')[bool(opencl_root)],
            'TF_NEED_ROCM': '0',
            'TF_NEED_TENSORRT': '0',
            'TF_SET_ANDROID_WORKSPACE': '0',
            'TF_SYSTEM_LIBS': ','.join(self.system_libs_info[0]),
        }
        if LooseVersion(self.version) < LooseVersion('1.10'):
            config_env_vars['TF_NEED_S3'] = '0'  # Renamed to TF_NEED_AWS in 1.9.0-rc2 and 1.10, not 1.9.0
        # Options removed in 1.12.0
        if LooseVersion(self.version) < LooseVersion('1.12'):
            self.handle_jemalloc()
            config_env_vars.update({
                'TF_NEED_AWS': '0',  # Amazon AWS Platform
                'TF_NEED_GCP': '0',  # Google Cloud Platform
                'TF_NEED_GDR': '0',
                'TF_NEED_HDFS': '0',  # Hadoop File System
                'TF_NEED_JEMALLOC': ('0', '1')[self.cfg['with_jemalloc']],
                'TF_NEED_KAFKA': '0',  # Amazon Kafka Platform
                'TF_NEED_VERBS': '0',
            })
        elif self.cfg['with_jemalloc'] is True:
            print_warning('Jemalloc is not supported in TensorFlow %s, the EC option with_jemalloc has no effect',
                          self.version)
        # Disable support of some features via config switch introduced in 1.12.1
        if LooseVersion(self.version) >= LooseVersion('1.12.1'):
            self.target_opts += ['--config=noaws', '--config=nogcp', '--config=nohdfs']
            # Removed in 2.1
            if LooseVersion(self.version) < LooseVersion('2.1'):
                self.target_opts.append('--config=nokafka')
        # MPI support removed in 2.1
        if LooseVersion(self.version) < LooseVersion('2.1'):
            config_env_vars['TF_NEED_MPI'] = ('0', '1')[bool(use_mpi)]
        # SYCL support removed in 2.4
        if LooseVersion(self.version) < LooseVersion('2.4'):
            config_env_vars['TF_NEED_OPENCL_SYCL'] = '0'

        if self._with_cuda:
            cuda_version = get_software_version('CUDA')
            cuda_maj_min_ver = '.'.join(cuda_version.split('.')[:2])

            # $GCC_HOST_COMPILER_PATH should be set to path of the actual compiler (not the MPI compiler wrapper)
            if use_mpi:
                compiler_path = which(os.getenv('CC_SEQ'))
            else:
                compiler_path = which(os.getenv('CC'))

            # list of CUDA compute capabilities to use can be specifed in two ways (where (2) overrules (1)):
            # (1) in the easyconfig file, via the custom cuda_compute_capabilities;
            # (2) in the EasyBuild configuration, via --cuda-compute-capabilities configuration option;
            ec_cuda_cc = self.cfg['cuda_compute_capabilities']
            cfg_cuda_cc = build_option('cuda_compute_capabilities')
            cuda_cc = cfg_cuda_cc or ec_cuda_cc or []

            if cfg_cuda_cc and ec_cuda_cc:
                warning_msg = "cuda_compute_capabilities specified in easyconfig (%s) are overruled by " % ec_cuda_cc
                warning_msg += "--cuda-compute-capabilities configuration option (%s)" % cfg_cuda_cc
                print_warning(warning_msg)
            elif not cuda_cc:
                warning_msg = "No CUDA compute capabilities specified, so using TensorFlow default "
                warning_msg += "(which may not be optimal for your system).\nYou should use "
                warning_msg += "the --cuda-compute-capabilities configuration option or the cuda_compute_capabilities "
                warning_msg += "easyconfig parameter to specify a list of CUDA compute capabilities to compile with."
                print_warning(warning_msg)

            # TensorFlow 1.12.1 requires compute capability >= 3.5
            # see https://github.com/tensorflow/tensorflow/pull/25767
            if LooseVersion(self.version) >= LooseVersion('1.12.1'):
                faulty_comp_caps = [x for x in cuda_cc if LooseVersion(x) < LooseVersion('3.5')]
                if faulty_comp_caps:
                    error_msg = "TensorFlow >= 1.12.1 requires CUDA compute capabilities >= 3.5, "
                    error_msg += "found one or more older ones: %s"
                    raise EasyBuildError(error_msg, ', '.join(faulty_comp_caps))

            if cuda_cc:
                self.log.info("Compiling with specified list of CUDA compute capabilities: %s", ', '.join(cuda_cc))

            config_env_vars.update({
                'CUDA_TOOLKIT_PATH': cuda_root,
                'GCC_HOST_COMPILER_PATH': compiler_path,
                # This is the binutils bin folder: https://github.com/tensorflow/tensorflow/issues/39263
                'GCC_HOST_COMPILER_PREFIX': self.binutils_bin_path,
                'TF_CUDA_COMPUTE_CAPABILITIES': ','.join(cuda_cc),
                'TF_CUDA_VERSION': cuda_maj_min_ver,
            })

            # for recent TensorFlow versions, $TF_CUDA_PATHS and $TF_CUBLAS_VERSION must also be set
            if LooseVersion(self.version) >= LooseVersion('1.14'):

                # figure out correct major/minor version for CUBLAS from cublas_api.h
                cublas_api_header_glob_pattern = os.path.join(cuda_root, 'targets', '*', 'include', 'cublas_api.h')
                matches = glob.glob(cublas_api_header_glob_pattern)
                if len(matches) == 1:
                    cublas_api_header_path = matches[0]
                    cublas_api_header_txt = read_file(cublas_api_header_path)
                else:
                    raise EasyBuildError("Failed to isolate path to cublas_api.h: %s", matches)

                cublas_ver_parts = []
                for key in ['CUBLAS_VER_MAJOR', 'CUBLAS_VER_MINOR', 'CUBLAS_VER_PATCH']:
                    regex = re.compile("^#define %s ([0-9]+)" % key, re.M)
                    res = regex.search(cublas_api_header_txt)
                    if res:
                        cublas_ver_parts.append(res.group(1))
                    else:
                        raise EasyBuildError("Failed to find pattern '%s' in %s", regex.pattern, cublas_api_header_path)

                config_env_vars.update({
                    'TF_CUDA_PATHS': cuda_root,
                    'TF_CUBLAS_VERSION': '.'.join(cublas_ver_parts),
                })

            if cudnn_root:
                cudnn_version = get_software_version('cuDNN')
                cudnn_maj_min_patch_ver = '.'.join(cudnn_version.split('.')[:3])

                config_env_vars.update({
                    'CUDNN_INSTALL_PATH': cudnn_root,
                    'TF_CUDNN_VERSION': cudnn_maj_min_patch_ver,
                })
            else:
                raise EasyBuildError("TensorFlow has a strict dependency on cuDNN if CUDA is enabled")
            if nccl_root:
                nccl_version = get_software_version('NCCL')
                # Ignore the PKG_REVISION identifier if it exists (i.e., report 2.4.6 for 2.4.6-1 or 2.4.6-2)
                nccl_version = nccl_version.split('-')[0]
                config_env_vars.update({
                    'NCCL_INSTALL_PATH': nccl_root,
                })
            else:
                nccl_version = '1.3'  # Use simple downloadable version
            config_env_vars.update({
                'TF_NCCL_VERSION': nccl_version,
            })
            if tensorrt_root:
                tensorrt_version = get_software_version('TensorRT')
                config_env_vars.update({
                    'TF_NEED_TENSORRT': '1',
                    'TENSORRT_INSTALL_PATH': tensorrt_root,
                    'TF_TENSORRT_VERSION': tensorrt_version,
                })

        configure_py_contents = read_file('configure.py')
        for key, val in sorted(config_env_vars.items()):
            if key.startswith('TF_') and key not in configure_py_contents:
                self.log.warn('Did not find %s option in configure.py. Setting might not have any effect', key)
            env.setvar(key, val)

        # configure.py (called by configure script) already calls bazel to determine the bazel version
        # Since 2.3.0 `bazel --version` is used which doesn't extract bazel, prior it did
        # Hence make sure it doesn't extract into $HOME/.cache/bazel
        if LooseVersion(self.version) < LooseVersion('2.3.0'):
            regex_subs = [(r"('bazel', '--batch')",
                           r"\1, '--output_user_root=%s'" % self.output_user_root_dir)]
            apply_regex_substitutions('configure.py', regex_subs)

        cmd = self.cfg['preconfigopts'] + './configure ' + self.cfg['configopts']
        run_cmd(cmd, log_all=True, simple=True)

    def patch_crosstool_files(self):
        """Patches the CROSSTOOL files to include EasyBuild provided compiler paths"""
        inc_paths, lib_paths = [], []

        gcc_root = get_software_root('GCCcore') or get_software_root('GCC')
        if gcc_root:
            gcc_lib64 = os.path.join(gcc_root, 'lib64')
            lib_paths.append(gcc_lib64)

            gcc_ver = get_software_version('GCCcore') or get_software_version('GCC')

            # figure out location of GCC include files
            res = glob.glob(os.path.join(gcc_root, 'lib', 'gcc', '*', gcc_ver, 'include'))
            if res and len(res) == 1:
                gcc_lib_inc = res[0]
                inc_paths.append(gcc_lib_inc)
            else:
                raise EasyBuildError("Failed to pinpoint location of GCC include files: %s", res)

            # make sure include-fixed directory is where we expect it to be
            gcc_lib_inc_fixed = os.path.join(os.path.dirname(gcc_lib_inc), 'include-fixed')
            if os.path.exists(gcc_lib_inc_fixed):
                inc_paths.append(gcc_lib_inc_fixed)
            else:
                self.log.info("Derived directory %s does not exist, so discarding it", gcc_lib_inc_fixed)

            # also check on location of include/c++/<gcc version> directory
            gcc_cplusplus_inc = os.path.join(gcc_root, 'include', 'c++', gcc_ver)
            if os.path.exists(gcc_cplusplus_inc):
                inc_paths.append(gcc_cplusplus_inc)
            else:
                raise EasyBuildError("Derived directory %s does not exist", gcc_cplusplus_inc)
        else:
            raise EasyBuildError("Failed to determine installation prefix for GCC")

        cuda_root = get_software_root('CUDA')
        if cuda_root:
            inc_paths.append(os.path.join(cuda_root, 'include'))
            lib_paths.append(os.path.join(cuda_root, 'lib64'))

        # fix hardcoded locations of compilers & tools
        cxx_inc_dirs = ['cxx_builtin_include_directory: "%s"' % resolve_path(p) for p in inc_paths]
        cxx_inc_dirs += ['cxx_builtin_include_directory: "%s"' % p for p in inc_paths]
        regex_subs = [
            (r'-B/usr/bin/', '-B%s %s' % (self.binutils_bin_path, ' '.join('-L%s/' % p for p in lib_paths))),
            (r'(cxx_builtin_include_directory:).*', ''),
            (r'^toolchain {', 'toolchain {\n' + '\n'.join(cxx_inc_dirs)),
        ]
        for tool in ['ar', 'cpp', 'dwp', 'gcc', 'gcov', 'ld', 'nm', 'objcopy', 'objdump', 'strip']:
            path = which(tool)
            if path:
                regex_subs.append((os.path.join('/usr', 'bin', tool), path))
            else:
                raise EasyBuildError("Failed to determine path to '%s'", tool)

        # -fPIE/-pie and -fPIC are not compatible, so patch out hardcoded occurences of -fPIE/-pie if -fPIC is used
        if self.toolchain.options.get('pic', None):
            regex_subs.extend([('-fPIE', '-fPIC'), ('"-pie"', '"-fPIC"')])

        # patch all CROSSTOOL* scripts to fix hardcoding of locations of binutils/GCC binaries
        for path, dirnames, filenames in os.walk(os.getcwd()):
            for filename in filenames:
                if filename.startswith('CROSSTOOL'):
                    full_path = os.path.join(path, filename)
                    self.log.info("Patching %s", full_path)
                    apply_regex_substitutions(full_path, regex_subs)

    def build_step(self):
        """Custom build procedure for TensorFlow."""

        # pre-create target installation directory
        mkdir(os.path.join(self.installdir, self.pylibdir), parents=True)

        # This seems to be no longer required since at least 2.0, likely also for older versions
        if LooseVersion(self.version) < LooseVersion('2.0'):
            self.patch_crosstool_files()

        # Options passed to the bazel command
        self.bazel_opts = [
            '--output_user_root=%s' % self.output_user_root_dir,
        ]
        jvm_max_memory = self.cfg['jvm_max_memory']
        if jvm_max_memory:
            jvm_startup_memory = min(512, int(jvm_max_memory))
            self.bazel_opts.extend([
                '--host_jvm_args=-Xms%sm' % jvm_startup_memory,
                '--host_jvm_args=-Xmx%sm' % jvm_max_memory
            ])

        # build with optimization enabled
        # cfr. https://docs.bazel.build/versions/master/user-manual.html#flag--compilation_mode
        self.target_opts.append('--compilation_mode=opt')

        # select 'opt' config section (this is *not* the same as --compilation_mode=opt!)
        # https://docs.bazel.build/versions/master/user-manual.html#flag--config
        self.target_opts.append('--config=opt')

        # make Bazel print full command line + make it verbose on failures
        # https://docs.bazel.build/versions/master/user-manual.html#flag--subcommands
        # https://docs.bazel.build/versions/master/user-manual.html#flag--verbose_failures
        self.target_opts.extend(['--subcommands', '--verbose_failures'])

        self.target_opts.append('--jobs=%s' % self.cfg['parallel'])

        if self.toolchain.options.get('pic', None):
            self.target_opts.append('--copt="-fPIC"')

        # include install location of Python packages in $PYTHONPATH,
        # and specify that value of $PYTHONPATH should be passed down into Bazel build environment;
        # this is required to make sure that Python packages included as extensions are found at build time;
        # see also https://github.com/tensorflow/tensorflow/issues/22395
        pythonpath = os.getenv('PYTHONPATH', '')
        env.setvar('PYTHONPATH', os.pathsep.join([os.path.join(self.installdir, self.pylibdir), pythonpath]))

        # Make TF find our modules. LD_LIBRARY_PATH gets automatically added by configure.py
        cpaths, libpaths = self.system_libs_info[1:]
        if cpaths:
            self.target_opts.append("--action_env=CPATH='%s'" % ':'.join(cpaths))
        if libpaths:
            self.target_opts.append("--action_env=LIBRARY_PATH='%s'" % ':'.join(libpaths))
        self.target_opts.append('--action_env=PYTHONPATH')
        # Also export $EBPYTHONPREFIXES to handle the multi-deps python setup
        # See https://github.com/easybuilders/easybuild-easyblocks/pull/1664
        if 'EBPYTHONPREFIXES' in os.environ:
            self.target_opts.append('--action_env=EBPYTHONPREFIXES')

        # Ignore user environment for Python
        self.target_opts.append('--action_env=PYTHONNOUSERSITE=1')

        # use same configuration for both host and target programs, which can speed up the build
        # only done when optarch is enabled, since this implicitely assumes that host and target platform are the same
        # see https://docs.bazel.build/versions/master/guide.html#configurations
        if self.toolchain.options.get('optarch'):
            self.target_opts.append('--distinct_host_configuration=false')

        # TF 2 (final) sets this in configure
        if LooseVersion(self.version) < LooseVersion('2.0'):
            if self._with_cuda:
                self.target_opts.append('--config=cuda')

        # if mkl-dnn is listed as a dependency it is used. Otherwise downloaded if with_mkl_dnn is true
        mkl_root = get_software_root('mkl-dnn')
        if mkl_root:
            self.target_opts.append('--config=mkl')
            env.setvar('TF_MKL_ROOT', mkl_root)
        elif self.cfg['with_mkl_dnn']:
            # this makes TensorFlow use mkl-dnn (cfr. https://github.com/01org/mkl-dnn)
            self.target_opts.append('--config=mkl')

        # Compose final command
        cmd = (
            [self.cfg['prebuildopts']]
            + ['bazel']
            + self.bazel_opts
            + ['build']
            + self.target_opts
            + [self.cfg['buildopts']]
            # specify target of the build command as last argument
            + ['//tensorflow/tools/pip_package:build_pip_package']
        )

        run_cmd(' '.join(cmd), log_all=True, simple=True, log_ok=True)

        # run generated 'build_pip_package' script to build the .whl
        cmd = "bazel-bin/tensorflow/tools/pip_package/build_pip_package %s" % self.builddir
        run_cmd(cmd, log_all=True, simple=True, log_ok=True)

    def test_step(self):
        """Run TensorFlow unit tests"""
        # IMPORTANT: This code allows experiments with running TF tests but may change
        test_targets = self.cfg['test_targets']
        if not test_targets:
            self.log.info('No targets selected for tests. Set e.g. test_targets = ["//tensorflow/python/..."] '
                          'to run TensorFlow tests.')
            return
        # Allow a string as the test_targets (useful for C&P testing from TF sources)
        if not isinstance(test_targets, list):
            test_targets = test_targets.split(' ')

        test_opts = self.target_opts
        test_opts.append('--test_output=errors')  # (Additionally) show logs from failed tests
        test_opts.append('--build_tests_only')  # Don't build tests which won't be executed

        # determine number of cores/GPUs to use for tests
        max_num_test_jobs = int(self.cfg['test_max_parallel'] or self.cfg['parallel'])
        if self._with_cuda:
            if not which('nvidia-smi', log_error=False):
                print_warning('Could not find nvidia-smi. Assuming a system without GPUs and skipping GPU tests!')
                num_gpus_to_use = 0
            elif os.environ.get('CUDA_VISIBLE_DEVICES') == '-1':
                print_warning('GPUs explicitely disabled via CUDA_VISIBLE_DEVICES. Skipping GPU tests!')
                num_gpus_to_use = 0
            else:
                # determine number of available GPUs via nvidia-smi command, fall back to just 1 GPU
                (out, ec) = run_cmd("nvidia-smi --list-gpus", log_all=True, regexp=False)
                try:
                    if ec != 0:
                        raise RuntimeError("nvidia-smi returned exit code %s" % ec)
                    gpu_ct = sum(line.startswith('GPU ') for line in out.strip().split('\n'))
                except (RuntimeError, ValueError) as err:
                    self.log.warning("Failed to get the number of GPUs on this system: %s", err)
                    gpu_ct = 0

                if gpu_ct == 0:
                    print_warning('No GPUs found. Skipping GPU tests!')

                num_gpus_to_use = min(max_num_test_jobs, gpu_ct)

            # Can (likely) only run 1 test per GPU but don't need to limit CPU tests
            num_test_jobs = {
                CPU_DEVICE: max_num_test_jobs,
                GPU_DEVICE: num_gpus_to_use,
            }
        else:
            num_test_jobs = {
                CPU_DEVICE: max_num_test_jobs,
                GPU_DEVICE: 0,
            }

        cfg_testopts = {
            CPU_DEVICE: self.cfg['testopts'],
            GPU_DEVICE: self.cfg['testopts_gpu'],
        }

        devices = [CPU_DEVICE]
        # Skip GPU tests if not build with CUDA or no test jobs set (e.g. due to no GPUs available)
        if self._with_cuda and num_test_jobs[GPU_DEVICE]:
            devices.append(GPU_DEVICE)

        for device in devices:
            # Determine tests to run
            test_tag_filters_name = 'test_tag_filters_' + device
            test_tag_filters = self.cfg[test_tag_filters_name]
            if not test_tag_filters:
                self.log.info('Skipping %s test because %s is not set', device, test_tag_filters_name)
                continue
            else:
                self.log.info('Starting %s test', device)

            current_test_opts = test_opts[:]
            current_test_opts.append('--local_test_jobs=%s' % num_test_jobs[device])

            # Add both build and test tag filters as done by the TF CI scripts
            current_test_opts.extend("--%s_tag_filters='%s'" % (step, test_tag_filters) for step in ('test', 'build'))

            # Disable all GPUs for the CPU tests, by setting $CUDA_VISIBLE_DEVICES to -1,
            # otherwise TensorFlow will still use GPUs and fail.
            # Only tests explicitely marked with the 'gpu' tag can run with GPUs visible;
            # see https://github.com/tensorflow/tensorflow/issues/45664
            if device == CPU_DEVICE:
                current_test_opts.append("--test_env=CUDA_VISIBLE_DEVICES='-1'")
            else:
                # Propagate those environment variables to the GPU tests if they are set
                important_cuda_env_vars = (
                    'CUDA_CACHE_DISABLE',
                    'CUDA_CACHE_MAXSIZE',
                    'CUDA_CACHE_PATH',
                    'CUDA_FORCE_PTX_JIT',
                    'CUDA_DISABLE_PTX_JIT'
                )
                current_test_opts.extend(
                    '--test_env=' + var_name
                    for var_name in important_cuda_env_vars
                    if var_name in os.environ
                )

                # These are used by the `parallel_gpu_execute` helper script from TF
                current_test_opts.append('--test_env=TF_GPU_COUNT=%s' % num_test_jobs[GPU_DEVICE])
                current_test_opts.append('--test_env=TF_TESTS_PER_GPU=1')

            # Append user specified options last
            current_test_opts.append(cfg_testopts[device])

            # Compose final command
            cmd = ' '.join(
                [self.cfg['pretestopts']]
                + ['bazel']
                + self.bazel_opts
                + ['test']
                + current_test_opts
                + ['--']
                # specify targets to test as last argument
                + test_targets
            )

            stdouterr, ec = run_cmd(cmd, log_ok=False, simple=False)
            if ec:
                fail_msg = 'Tests on %s (cmd: %s) failed with exit code %s and output:\n%s' % (
                    device, cmd, ec, stdouterr)
                self.log.warning(fail_msg)
                # Try to enhance error message
                failed_tests = []
                failed_test_logs = dict()
                # Bazel outputs failed tests like "//tensorflow/c:kernels_test   FAILED in[...]"
                for match in re.finditer(r'^(//[a-zA-Z_/:]+)\s+FAILED', stdouterr, re.MULTILINE):
                    test_name = match.group(1)
                    failed_tests.append(test_name)
                    # Logs are in a folder named after the test, e.g. tensorflow/c/kernels_test
                    test_folder = test_name[2:].replace(':', '/')
                    test_log_re = re.compile(r'.*\n(.*\n)?\s*(/.*/testlogs/%s/test.log)' % test_folder)
                    log_match = test_log_re.match(stdouterr, match.end())
                    if log_match:
                        failed_test_logs[test_name] = log_match.group(2)
                # When TF logs are found enhance the below error by additionally logging the details about failed tests
                for test_name, log_path in failed_test_logs.items():
                    if os.path.exists(log_path):
                        self.log.warning('Test %s failed with output\n%s', test_name,
                                         read_file(log_path, log_error=False))
                if failed_tests:
                    raise EasyBuildError(
                        'At least %s %s tests failed:\n%s',
                        len(failed_tests), device, ', '.join(failed_tests)
                    )
                else:
                    raise EasyBuildError(fail_msg)
            else:
                self.log.info('Tests on %s succeeded with output:\n%s', device, stdouterr)

    def install_step(self):
        """Custom install procedure for TensorFlow."""
        # find .whl file that was built, and install it using 'pip install'
        if ("-rc" in self.version):
            whl_version = self.version.replace("-rc", "rc")
        else:
            whl_version = self.version

        whl_paths = glob.glob(os.path.join(self.builddir, 'tensorflow-%s-*.whl' % whl_version))
        if not whl_paths:
            whl_paths = glob.glob(os.path.join(self.builddir, 'tensorflow-*.whl'))
        if len(whl_paths) == 1:
            # --ignore-installed is required to ensure *this* wheel is installed
            cmd = "pip install --ignore-installed --prefix=%s %s" % (self.installdir, whl_paths[0])

            # if extensions are listed, assume they will provide all required dependencies,
            # so use --no-deps to prevent pip from downloading & installing them
            if self.cfg['exts_list']:
                cmd += ' --no-deps'

            run_cmd(cmd, log_all=True, simple=True, log_ok=True)
        else:
            raise EasyBuildError("Failed to isolate built .whl in %s: %s", whl_paths, self.builddir)

        # Fix for https://github.com/tensorflow/tensorflow/issues/6341 on Python < 3.3
        # If the site-packages/google/__init__.py file is missing, make it an empty file.
        # This fixes the "No module named google.protobuf" error that sometimes shows up during sanity_check
        # For Python >= 3.3 the logic is reversed: The __init__.py must not exist.
        # See e.g. http://python-notes.curiousefficiency.org/en/latest/python_concepts/import_traps.html
        google_protobuf_dir = os.path.join(self.installdir, self.pylibdir, 'google', 'protobuf')
        google_init_file = os.path.join(self.installdir, self.pylibdir, 'google', '__init__.py')
        if LooseVersion(det_python_version(self.python_cmd)) < LooseVersion('3.3'):
            if os.path.isdir(google_protobuf_dir) and not is_readable(google_init_file):
                self.log.debug("Creating (empty) missing %s", google_init_file)
                write_file(google_init_file, '')
        else:
            if os.path.exists(google_init_file):
                self.log.debug("Removing %s for Python >= 3.3", google_init_file)
                remove_file(google_init_file)

        # Fix cuda header paths
        # This is needed for building custom TensorFlow ops
        if LooseVersion(self.version) < LooseVersion('1.14'):
            pyshortver = '.'.join(get_software_version('Python').split('.')[:2])
            regex_subs = [(r'#include "cuda/include/', r'#include "')]
            base_path = os.path.join(self.installdir, 'lib', 'python%s' % pyshortver, 'site-packages', 'tensorflow',
                                     'include', 'tensorflow')
            for header in glob.glob(os.path.join(base_path, 'stream_executor', 'cuda', 'cuda*.h')) + glob.glob(
                    os.path.join(base_path, 'core', 'util', 'cuda*.h')):
                apply_regex_substitutions(header, regex_subs)

    def sanity_check_step(self):
        """Custom sanity check for TensorFlow."""
        custom_paths = {
            'files': ['bin/tensorboard'],
            'dirs': [self.pylibdir],
        }

        custom_commands = [
            "%s -c 'import tensorflow'" % self.python_cmd,
            # tf_should_use importsweakref.finalize, which requires backports.weakref for Python < 3.4
            "%s -c 'from tensorflow.python.util import tf_should_use'" % self.python_cmd,
        ]
        res = super(EB_TensorFlow, self).sanity_check_step(custom_paths=custom_paths, custom_commands=custom_commands)

        # test installation using MNIST tutorial examples
        if self.cfg['runtest']:
            pythonpath = os.getenv('PYTHONPATH', '')
            env.setvar('PYTHONPATH', os.pathsep.join([os.path.join(self.installdir, self.pylibdir), pythonpath]))

            mnist_pys = []

            if LooseVersion(self.version) < LooseVersion('2.0'):
                mnist_pys.append('mnist_with_summaries.py')

            if LooseVersion(self.version) < LooseVersion('1.13'):
                # mnist_softmax.py was removed in TensorFlow 1.13.x
                mnist_pys.append('mnist_softmax.py')

            for mnist_py in mnist_pys:
                datadir = tempfile.mkdtemp(suffix='-tf-%s-data' % os.path.splitext(mnist_py)[0])
                logdir = tempfile.mkdtemp(suffix='-tf-%s-logs' % os.path.splitext(mnist_py)[0])
                mnist_py = os.path.join(self.start_dir, 'tensorflow', 'examples', 'tutorials', 'mnist', mnist_py)
                cmd = "%s %s --data_dir %s --log_dir %s" % (self.python_cmd, mnist_py, datadir, logdir)
                run_cmd(cmd, log_all=True, simple=True, log_ok=True)

            # run test script (if any)
            if self.test_script:
                # copy test script to build dir before running it, to avoid that a file named 'tensorflow.py'
                # (a customized TensorFlow easyblock for example) breaks 'import tensorflow'
                test_script = os.path.join(self.builddir, os.path.basename(self.test_script))
                copy_file(self.test_script, test_script)

                run_cmd("python %s" % test_script, log_all=True, simple=True, log_ok=True)

        return res<|MERGE_RESOLUTION|>--- conflicted
+++ resolved
@@ -423,23 +423,16 @@
     def configure_step(self):
         """Custom configuration procedure for TensorFlow."""
 
-<<<<<<< HEAD
-        # determine location where binutils' ld command is installed
-        # note that this may be an RPATH wrapper script (when EasyBuild is configured with --rpath)
-        ld_path = which('ld')
-        self.binutils_bin_path = os.path.dirname(ld_path)
-=======
         # Bazel seems to not be able to handle a large amount of parallel jobs, e.g. 176 on some Power machines,
         # and will hang forever building the TensorFlow package.
         # So limit to something high but still reasonable while allowing ECs to overwrite it
         if self.cfg['maxparallel'] is None:
             self.cfg['parallel'] = min(self.cfg['parallel'], 64)
 
-        binutils_root = get_software_root('binutils')
-        if not binutils_root:
-            raise EasyBuildError("Failed to determine installation prefix for binutils")
-        self.binutils_bin_path = os.path.join(binutils_root, 'bin')
->>>>>>> 5c450644
+        # determine location where binutils' ld command is installed
+        # note that this may be an RPATH wrapper script (when EasyBuild is configured with --rpath)
+        ld_path = which('ld')
+        self.binutils_bin_path = os.path.dirname(ld_path)
 
         # filter out paths from CPATH and LIBRARY_PATH. This is needed since bazel will pull some dependencies that
         # might conflict with dependencies on the system and/or installed with EB. For example: protobuf
