##
# Copyright 2017-2024 Ghent University
#
# This file is part of EasyBuild,
# originally created by the HPC team of Ghent University (http://ugent.be/hpc/en),
# with support of Ghent University (http://ugent.be/hpc),
# the Flemish Supercomputer Centre (VSC) (https://www.vscentrum.be),
# Flemish Research Foundation (FWO) (http://www.fwo.be/en)
# and the Department of Economy, Science and Innovation (EWI) (http://www.ewi-vlaanderen.be/en).
#
# https://github.com/easybuilders/easybuild
#
# EasyBuild is free software: you can redistribute it and/or modify
# it under the terms of the GNU General Public License as published by
# the Free Software Foundation v2.
#
# EasyBuild is distributed in the hope that it will be useful,
# but WITHOUT ANY WARRANTY; without even the implied warranty of
# MERCHANTABILITY or FITNESS FOR A PARTICULAR PURPOSE.  See the
# GNU General Public License for more details.
#
# You should have received a copy of the GNU General Public License
# along with EasyBuild.  If not, see <http://www.gnu.org/licenses/>.
##
"""
EasyBuild support for building and installing TensorRT, implemented as an easyblock

@author: Ake Sandgren (Umea University)
@author: Maxime Boissonneault (Universite Laval, Compute Canada)
"""
import glob
import os
from easybuild.tools import LooseVersion

from easybuild.easyblocks.generic.binary import Binary
from easybuild.easyblocks.generic.pythonpackage import PythonPackage, PIP_INSTALL_CMD
from easybuild.framework.easyblock import EasyBlock
from easybuild.tools.build_log import EasyBuildError
from easybuild.tools.modules import get_software_version
from easybuild.tools.run import run_shell_cmd


class EB_TensorRT(PythonPackage, Binary):
    """Support for building/installing TensorRT."""
    # Using both PythonPackage and Binary since the bulk consists of prebuilt
    # binaries and libraries but also three whls that need to be installed.
    # The easyconfig also contain python extensions to install.
    # And we need self.python_cmd and self.pylibdir in the sanity_check.

    @staticmethod
    def extra_options():
        """Define custom easyconfig parameters for TensorRT."""

        # Combine extra variables from Binary and PythonPackage easyblocks
        extra_vars = Binary.extra_options()
        extra_vars = PythonPackage.extra_options(extra_vars)
        return EasyBlock.extra_options(extra_vars)

    def __init__(self, *args, **kwargs):
        """Initialize TensorRT easyblock."""
        super(EB_TensorRT, self).__init__(*args, **kwargs)

        # Setup for the Binary easyblock
        self.cfg['extract_sources'] = True
        self.cfg['keepsymlinks'] = True

        # Setup for the extensions step
        self.cfg['exts_defaultclass'] = 'PythonPackage'

    def configure_step(self):
        """Custom configuration procedure for TensorRT."""
        pass

    def build_step(self):
        """Custom build procedure for TensorRT."""
        pass

    def test_step(self):
        """No (reliable) custom test procedure for TensorRT."""
        pass

    def install_step(self):
        """Custom install procedure for TensorRT."""

        # Make the basic installation of the binaries etc
        Binary.install_step(self)

    def extensions_step(self):
        """Custom extensions procedure for TensorRT."""

        super(EB_TensorRT, self).extensions_step()

        pyver = ''.join(get_software_version('Python').split('.')[:2])
<<<<<<< HEAD
        whls = []
        # graphsurgeon and uff removed in 10.0.1
        if self.version < LooseVersion('10.0.1'):
            whls.extend([
                os.path.join('graphsurgeon', 'graphsurgeon-*-py2.py3-none-any.whl'),
                os.path.join('uff', 'uff-*-py2.py3-none-any.whl'),
            ])
        whls.append(os.path.join('python', 'tensorrt-%s-cp%s-*-linux_x86_64.whl' % (self.version, pyver)))
=======
        whls = [
            os.path.join('graphsurgeon', 'graphsurgeon-*-py2.py3-none-any.whl'),
            os.path.join('uff', 'uff-*-py2.py3-none-any.whl'),
            os.path.join('python', 'tensorrt-%s-cp%s-*-linux_x86_64.whl' % (self.version, pyver)),
        ]

        installopts = ' '.join([self.cfg['installopts']] + self.py_installopts)
>>>>>>> 3ac81b4e

        for whl in whls:
            whl_paths = glob.glob(os.path.join(self.installdir, whl))
            if len(whl_paths) == 1:
                cmd = PIP_INSTALL_CMD % {
                    'installopts': installopts,
                    'loc': whl_paths[0],
                    'prefix': self.installdir,
                    'python': self.python_cmd,
                }

                # Use --no-deps to prevent pip from downloading & installing
                # any dependencies. They should be listed as extensions in
                # the easyconfig.
                # --ignore-installed is required to ensure *this* wheel is installed
                cmd += " --ignore-installed --no-deps"

<<<<<<< HEAD
                run_cmd(cmd, log_all=True, simple=True, log_ok=True)
            elif whl_paths:
                raise EasyBuildError("Failed to isolate .whl in %s: %s", self.installdir, whl_paths)
=======
                run_shell_cmd(cmd)
>>>>>>> 3ac81b4e
            else:
                raise EasyBuildError("No .whl found in %s for patter %s", self.installdir, whl)

    def sanity_check_step(self):
        """Custom sanity check for TensorRT."""
        custom_paths = {
            'dirs': [self.pylibdir],
        }
        if LooseVersion(self.version) >= LooseVersion('6'):
            custom_paths['files'] = ['bin/trtexec', 'lib/libnvinfer_static.a']
        else:
            custom_paths['files'] = ['bin/trtexec', 'lib/libnvinfer.a']

        custom_commands = ["%s -c 'import tensorrt'" % self.python_cmd]

        res = super(EB_TensorRT, self).sanity_check_step(custom_paths=custom_paths, custom_commands=custom_commands)

        return res<|MERGE_RESOLUTION|>--- conflicted
+++ resolved
@@ -91,7 +91,6 @@
         super(EB_TensorRT, self).extensions_step()
 
         pyver = ''.join(get_software_version('Python').split('.')[:2])
-<<<<<<< HEAD
         whls = []
         # graphsurgeon and uff removed in 10.0.1
         if self.version < LooseVersion('10.0.1'):
@@ -100,15 +99,9 @@
                 os.path.join('uff', 'uff-*-py2.py3-none-any.whl'),
             ])
         whls.append(os.path.join('python', 'tensorrt-%s-cp%s-*-linux_x86_64.whl' % (self.version, pyver)))
-=======
-        whls = [
-            os.path.join('graphsurgeon', 'graphsurgeon-*-py2.py3-none-any.whl'),
-            os.path.join('uff', 'uff-*-py2.py3-none-any.whl'),
-            os.path.join('python', 'tensorrt-%s-cp%s-*-linux_x86_64.whl' % (self.version, pyver)),
-        ]
+
 
         installopts = ' '.join([self.cfg['installopts']] + self.py_installopts)
->>>>>>> 3ac81b4e
 
         for whl in whls:
             whl_paths = glob.glob(os.path.join(self.installdir, whl))
@@ -126,13 +119,9 @@
                 # --ignore-installed is required to ensure *this* wheel is installed
                 cmd += " --ignore-installed --no-deps"
 
-<<<<<<< HEAD
-                run_cmd(cmd, log_all=True, simple=True, log_ok=True)
+                run_shell_cmd(cmd)
             elif whl_paths:
                 raise EasyBuildError("Failed to isolate .whl in %s: %s", self.installdir, whl_paths)
-=======
-                run_shell_cmd(cmd)
->>>>>>> 3ac81b4e
             else:
                 raise EasyBuildError("No .whl found in %s for patter %s", self.installdir, whl)
 
