##
# Copyright 2009-2025 Ghent University
# Copyright 2015-2025 Stanford University
#
# This file is part of EasyBuild,
# originally created by the HPC team of Ghent University (http://ugent.be/hpc/en),
# with support of Ghent University (http://ugent.be/hpc),
# the Flemish Supercomputer Centre (VSC) (https://vscentrum.be/nl/en),
# the Hercules foundation (http://www.herculesstichting.be/in_English)
# and the Department of Economy, Science and Innovation (EWI) (http://www.ewi-vlaanderen.be/en).
#
# https://github.com/easybuilders/easybuild
#
# EasyBuild is free software: you can redistribute it and/or modify
# it under the terms of the GNU General Public License as published by
# the Free Software Foundation v2.
#
# EasyBuild is distributed in the hope that it will be useful,
# but WITHOUT ANY WARRANTY; without even the implied warranty of
# MERCHANTABILITY or FITNESS FOR A PARTICULAR PURPOSE.  See the
# GNU General Public License for more details.
#
# You should have received a copy of the GNU General Public License
# along with EasyBuild.  If not, see <http://www.gnu.org/licenses/>.
##
"""
EasyBuild support for VMD, implemented as an easyblock

@author: Stephane Thiell (Stanford University)
@author: Kenneth Hoste (HPC-UGent)
"""
import os

from easybuild.tools import LooseVersion
from easybuild.easyblocks.generic.configuremake import ConfigureMake
from easybuild.easyblocks.generic.pythonpackage import det_pylibdir
from easybuild.tools.build_log import EasyBuildError
from easybuild.tools.filetools import change_dir, copy_file, extract_file
from easybuild.tools.run import run_shell_cmd
from easybuild.tools.modules import get_software_root, get_software_version
import easybuild.tools.environment as env
import easybuild.tools.toolchain as toolchain


class EB_VMD(ConfigureMake):
    """Easyblock for building and installing VMD"""

    def __init__(self, *args, **kwargs):
        """Initialize VMD-specific variables."""
        super(EB_VMD, self).__init__(*args, **kwargs)
        # source tarballs contains a 'plugins' and 'vmd-<version>' directory
        self.vmddir = os.path.join(self.builddir, '%s-%s' % (self.name.lower(), self.version))
        self.surf_dir = os.path.join(self.vmddir, 'lib', 'surf')
        self.stride_dir = os.path.join(self.vmddir, 'lib', 'stride')

    def extract_step(self):
        """Custom extract step for VMD."""
        super(EB_VMD, self).extract_step()

        if LooseVersion(self.version) >= LooseVersion("1.9.3"):
            change_dir(self.surf_dir)
            srcdir = extract_file('surf.tar.Z', os.getcwd(), change_into_dir=False)
            change_dir(srcdir)

    def configure_step(self):
        """
        Configure VMD for building.
        """
        # make sure required dependencies are available
        deps = {}
        for dep in ['FLTK', 'Mesa', 'netCDF', 'Python', 'Tcl', 'Tk']:
            deps[dep] = get_software_root(dep)
            if deps[dep] is None:
                raise EasyBuildError("Required dependency %s is missing", dep)

        # optional dependencies
        for dep in ['ACTC', 'CUDA', 'OptiX']:
            deps[dep] = get_software_root(dep)

        # specify Tcl/Tk locations & libraries
        tclinc = os.path.join(deps['Tcl'], 'include')
        tcllib = os.path.join(deps['Tcl'], 'lib')
        env.setvar('TCL_INCLUDE_DIR', tclinc)
        env.setvar('TCL_LIBRARY_DIR', tcllib)

        env.setvar('TK_INCLUDE_DIR', os.path.join(deps['Tk'], 'include'))
        env.setvar('TK_LIBRARY_DIR', os.path.join(deps['Tk'], 'lib'))

        tclshortver = '.'.join(get_software_version('Tcl').split('.')[:2])
        self.cfg.update('buildopts', 'TCLLDFLAGS="-ltcl%s"' % tclshortver)

        # Netcdf locations
        netcdfinc = os.path.join(deps['netCDF'], 'include')
        netcdflib = os.path.join(deps['netCDF'], 'lib')

        # Python locations
        pyver = get_software_version('Python')
        pymajver = pyver.split('.')[0]
<<<<<<< HEAD
        out, ec = run_cmd("python -s -c 'import sysconfig; print(sysconfig.get_path(\"include\"))'", simple=False)
        if ec:
            raise EasyBuildError("Failed to determine Python include path: %s", out)
=======
        res = run_shell_cmd("python -c 'import sysconfig; print(sysconfig.get_path(\"include\"))'", fail_on_error=False)
        if res.exit_code:
            raise EasyBuildError("Failed to determine Python include path: %s", res.output)
>>>>>>> 3ac81b4e
        else:
            env.setvar('PYTHON_INCLUDE_DIR', res.output.strip())
        pylibdir = det_pylibdir()
        python_libdir = os.path.join(deps['Python'], os.path.dirname(pylibdir))
        env.setvar('PYTHON_LIBRARY_DIR', python_libdir)
        if LooseVersion(pyver) >= LooseVersion('3.8'):
            res = run_shell_cmd("python%s-config --libs --embed" % pymajver, fail_on_error=False)
        else:
            res = run_shell_cmd("python%s-config --libs" % pymajver, fail_on_error=False)
        if res.exit_code:
            raise EasyBuildError("Failed to determine Python library name: %s", res.output)
        else:
            env.setvar('PYTHON_LIBRARIES', res.output.strip())

        # numpy include location, easiest way to determine it is via numpy.get_include()
<<<<<<< HEAD
        out, ec = run_cmd("python -s -c 'import numpy; print(numpy.get_include())'", simple=False)
        if ec:
            raise EasyBuildError("Failed to determine numpy include directory: %s", out)
=======
        res = run_shell_cmd("python -c 'import numpy; print(numpy.get_include())'", fail_on_error=False)
        if res.exit_code:
            raise EasyBuildError("Failed to determine numpy include directory: %s", res.output)
>>>>>>> 3ac81b4e
        else:
            env.setvar('NUMPY_INCLUDE_DIR', res.output.strip())

        # compiler commands
        self.cfg.update('buildopts', 'CC="%s"' % os.getenv('CC'))
        self.cfg.update('buildopts', 'CCPP="%s"' % os.getenv('CXX'))

        # plugins need to be built first (see http://www.ks.uiuc.edu/Research/vmd/doxygen/compiling.html)
        change_dir(os.path.join(self.builddir, 'plugins'))
        cmd = ' '.join([
            'make',
            'LINUXAMD64',
            "TCLINC='-I%s'" % tclinc,
            "TCLLIB='-L%s'" % tcllib,
            "TCLLDFLAGS='-ltcl%s'" % tclshortver,
            "NETCDFINC='-I%s'" % netcdfinc,
            "NETCDFLIB='-L%s'" % netcdflib,
            self.cfg['buildopts'],
        ])
        run_shell_cmd(cmd)

        # create plugins distribution
        plugindir = os.path.join(self.vmddir, 'plugins')
        env.setvar('PLUGINDIR', plugindir)
        self.log.info("Generating VMD plugins in %s", plugindir)
        run_shell_cmd("make distrib %s" % self.cfg['buildopts'])

        # explicitely mention whether or not we're building with CUDA/OptiX support
        if deps['CUDA']:
            self.log.info("Building with CUDA %s support", get_software_version('CUDA'))
            if deps['OptiX']:
                self.log.info("Building with Nvidia OptiX %s support", get_software_version('OptiX'))
            else:
                self.log.warning("Not building with Nvidia OptiX support!")
        else:
            self.log.warning("Not building with CUDA nor OptiX support!")

        # see http://www.ks.uiuc.edu/Research/vmd/doxygen/configure.html
        # LINUXAMD64: Linux 64-bit
        # LP64: build VMD as 64-bit binary
        # IMD: enable support for Interactive Molecular Dynamics (e.g. to connect to NAMD for remote simulations)
        # PTHREADS: enable support for POSIX threads
        # COLVARS: enable support for collective variables (related to NAMD/LAMMPS)
        # NOSILENT: verbose build command
        # FLTK: enable the standard FLTK GUI
        # TK: enable TK to support extension GUI elements
        # OPENGL: enable OpenGL
        self.cfg.update(
            'configopts', "LINUXAMD64 LP64 IMD PTHREADS COLVARS NOSILENT FLTK TK OPENGL", allow_duplicate=False)

        # add additional configopts based on available dependencies
        for key in deps:
            if deps[key]:
                if key == 'Mesa':
                    self.cfg.update('configopts', "OPENGL MESA", allow_duplicate=False)
                elif key == 'OptiX':
                    self.cfg.update('configopts', "LIBOPTIX", allow_duplicate=False)
                elif key == 'Python':
                    self.cfg.update('configopts', "PYTHON NUMPY", allow_duplicate=False)
                else:
                    self.cfg.update('configopts', key.upper(), allow_duplicate=False)

        # configure for building with Intel compilers specifically
        if self.toolchain.comp_family() == toolchain.INTELCOMP:
            self.cfg.update('configopts', 'ICC', allow_duplicate=False)

        # specify install location using environment variables
        env.setvar('VMDINSTALLBINDIR', os.path.join(self.installdir, 'bin'))
        env.setvar('VMDINSTALLLIBRARYDIR', os.path.join(self.installdir, 'lib'))

        # configure in vmd-<version> directory
        change_dir(self.vmddir)
        run_shell_cmd("%s ./configure %s" % (self.cfg['preconfigopts'], self.cfg['configopts']))

        # change to 'src' subdirectory, ready for building
        change_dir(os.path.join(self.vmddir, 'src'))

    def build_step(self):
        """Custom build step for VMD."""
        super(EB_VMD, self).build_step()

        self.have_stride = False
        # Build Surf, which is part of VMD as of VMD version 1.9.3
        if LooseVersion(self.version) >= LooseVersion("1.9.3"):
            change_dir(self.surf_dir)
            surf_build_cmd = 'make CC="%s" OPT="%s"' % (os.environ['CC'], os.environ['CFLAGS'])
            run_shell_cmd(surf_build_cmd)
            # Build Stride if it was downloaded
            if os.path.exists(os.path.join(self.stride_dir, 'Makefile')):
                change_dir(self.stride_dir)
                self.have_stride = True
                stride_build_cmd = 'make CC="%s" CFLAGS="%s"' % (os.environ['CC'], os.environ['CFLAGS'])
                run_shell_cmd(stride_build_cmd)
            else:
                self.log.info("Stride has not been downloaded and/or unpacked.")

    def install_step(self):
        """Custom build step for VMD."""

        # Install must also be done in 'src' subdir
        change_dir(os.path.join(self.vmddir, 'src'))
        super(EB_VMD, self).install_step()

        if LooseVersion(self.version) >= LooseVersion("1.9.3"):
            surf_bin = os.path.join(self.surf_dir, 'surf')
            copy_file(surf_bin, os.path.join(self.installdir, 'lib', 'surf_LINUXAMD64'))
            if self.have_stride:
                stride_bin = os.path.join(self.stride_dir, 'stride')
                copy_file(stride_bin, os.path.join(self.installdir, 'lib', 'stride_LINUXAMD64'))

    def sanity_check_step(self):
        """Custom sanity check for VMD."""
        custom_paths = {
            'files': ['bin/vmd'],
            'dirs': ['lib'],
        }
        super(EB_VMD, self).sanity_check_step(custom_paths=custom_paths)<|MERGE_RESOLUTION|>--- conflicted
+++ resolved
@@ -96,15 +96,10 @@
         # Python locations
         pyver = get_software_version('Python')
         pymajver = pyver.split('.')[0]
-<<<<<<< HEAD
-        out, ec = run_cmd("python -s -c 'import sysconfig; print(sysconfig.get_path(\"include\"))'", simple=False)
-        if ec:
-            raise EasyBuildError("Failed to determine Python include path: %s", out)
-=======
-        res = run_shell_cmd("python -c 'import sysconfig; print(sysconfig.get_path(\"include\"))'", fail_on_error=False)
+        res = run_shell_cmd("python -s -c 'import sysconfig; print(sysconfig.get_path(\"include\"))'",
+                            fail_on_error=False)
         if res.exit_code:
             raise EasyBuildError("Failed to determine Python include path: %s", res.output)
->>>>>>> 3ac81b4e
         else:
             env.setvar('PYTHON_INCLUDE_DIR', res.output.strip())
         pylibdir = det_pylibdir()
@@ -120,15 +115,9 @@
             env.setvar('PYTHON_LIBRARIES', res.output.strip())
 
         # numpy include location, easiest way to determine it is via numpy.get_include()
-<<<<<<< HEAD
-        out, ec = run_cmd("python -s -c 'import numpy; print(numpy.get_include())'", simple=False)
-        if ec:
-            raise EasyBuildError("Failed to determine numpy include directory: %s", out)
-=======
-        res = run_shell_cmd("python -c 'import numpy; print(numpy.get_include())'", fail_on_error=False)
+        res = run_shell_cmd("python -s -c 'import numpy; print(numpy.get_include())'", fail_on_error=False)
         if res.exit_code:
             raise EasyBuildError("Failed to determine numpy include directory: %s", res.output)
->>>>>>> 3ac81b4e
         else:
             env.setvar('NUMPY_INCLUDE_DIR', res.output.strip())
 
