# -*- coding: utf-8 -*-
##
# Copyright 2009-2025 Ghent University
#
# This file is part of EasyBuild,
# originally created by the HPC team of Ghent University (http://ugent.be/hpc/en),
# with support of Ghent University (http://ugent.be/hpc),
# the Flemish Supercomputer Centre (VSC) (https://vscentrum.be/nl/en),
# the Hercules foundation (http://www.herculesstichting.be/in_English)
# and the Department of Economy, Science and Innovation (EWI) (http://www.ewi-vlaanderen.be/en).
#
# https://github.com/easybuilders/easybuild
#
# EasyBuild is free software: you can redistribute it and/or modify
# it under the terms of the GNU General Public License as published by
# the Free Software Foundation v2.
#
# EasyBuild is distributed in the hope that it will be useful,
# but WITHOUT ANY WARRANTY; without even the implied warranty of
# MERCHANTABILITY or FITNESS FOR A PARTICULAR PURPOSE.  See the
# GNU General Public License for more details.
#
# You should have received a copy of the GNU General Public License
# along with EasyBuild.  If not, see <http://www.gnu.org/licenses/>.
##
"""
@author: Pavel Grochal (INUITS)
@author: Kenneth Hoste (Ghent University)
@author: Alan O'Cais (Juelich Supercomputing Centre)
@author: Arkadiy Davydov (University of Warwick)
"""

import glob
import os
import re
import tempfile
import copy
from easybuild.tools import LooseVersion

import easybuild.tools.environment as env
import easybuild.tools.toolchain as toolchain
from easybuild.base import fancylogger
from easybuild.framework.easyconfig import CUSTOM, MANDATORY
from easybuild.tools.build_log import EasyBuildError, print_warning, print_msg
from easybuild.tools.config import build_option
from easybuild.tools.filetools import copy_dir, mkdir
from easybuild.tools.modules import get_software_root, get_software_version
from easybuild.tools.run import run_shell_cmd
from easybuild.tools.systemtools import AARCH64, get_cpu_architecture, get_shared_lib_ext
from easybuild.tools.toolchain.compiler import OPTARCH_GENERIC

from easybuild.easyblocks.generic.cmakemake import CMakeMake

INTEL_PACKAGE_ARCH_LIST = [
    'WSM',  # Intel Westmere CPU (SSE 4.2)
    'SNB',  # Intel Sandy/Ivy Bridge CPU (AVX 1)
    'HSW',  # Intel Haswell CPU (AVX 2)
    'BDW',  # Intel Broadwell Xeon E-class CPU (AVX 2 + transactional mem)
    'SKL',  # Intel Skylake Client CPU
    'SKX',  # Intel Sky Lake Xeon E-class HPC CPU (AVX512 + transactional mem)
    'ICL',  # Intel Ice Lake Client CPU (AVX512)
    'ICX',  # Intel Ice Lake Xeon Server CPU (AVX512)
    'SPR',  # Intel Sapphire Rapids Xeon Server CPU (AVX512)
    'KNC',  # Intel Knights Corner Xeon Phi
    'KNL',  # Intel Knights Landing Xeon Phi
]

KOKKOS_CPU_ARCH_LIST = [
    'AMDAVX',  # AMD 64-bit x86 CPU (AVX 1)
    'ZEN',  # AMD Zen class CPU (AVX 2)
    'ZEN2',  # AMD Zen2 class CPU (AVX 2)
    'ZEN3',  # AMD Zen3 class CPU (AVX 2)
    'ARMV80',  # ARMv8.0 Compatible CPU
    'ARMV81',  # ARMv8.1 Compatible CPU
    'ARMV8_THUNDERX',  # ARMv8 Cavium ThunderX CPU
    'ARMV8_THUNDERX2',  # ARMv8 Cavium ThunderX2 CPU
    'A64FX',  # ARMv8.2 with SVE Support
    'BGQ',  # IBM Blue Gene/Q CPU
    'POWER7',  # IBM POWER7 CPU
    'POWER8',  # IBM POWER8 CPU
    'POWER9',  # IBM POWER9 CPU
    'KEPLER30',  # NVIDIA Kepler generation CC 3.0 GPU
    'KEPLER32',  # NVIDIA Kepler generation CC 3.2 GPU
    'KEPLER35',  # NVIDIA Kepler generation CC 3.5 GPU
    'KEPLER37',  # NVIDIA Kepler generation CC 3.7 GPU
    'MAXWELL50',  # NVIDIA Maxwell generation CC 5.0 GPU
    'MAXWELL52',  # NVIDIA Maxwell generation CC 5.2 GPU
    'MAXWELL53',  # NVIDIA Maxwell generation CC 5.3 GPU
    'PASCAL60',  # NVIDIA Pascal generation CC 6.0 GPU
    'PASCAL61',  # NVIDIA Pascal generation CC 6.1 GPU
    'VOLTA70',  # NVIDIA Volta generation CC 7.0 GPU
    'VOLTA72',  # NVIDIA Volta generation CC 7.2 GPU
    'TURING75',  # NVIDIA Turing generation CC 7.5 GPU
    'AMPERE80',  # NVIDIA Ampere generation CC 8.0 GPU
    'AMPERE86',  # NVIDIA Ampere generation CC 8.6 GPU
    'ADA89',  # NVIDIA Ada Lovelace generation CC 8.9 GPU
    'HOPPER90',  # NVIDIA Hopper generation CC 9.0 GPU
    'VEGA900',  # AMD GPU MI25 GFX900
    'VEGA906',  # AMD GPU MI50/MI60 GFX906
    'VEGA908',  # AMD GPU MI100 GFX908
    'VEGA90A',  # AMD GPU MI200 GFX90A
    'NAVI1030',  # AMD GPU MI200 GFX90A
    'NAVI1100',  # AMD GPU RX7900XTX
    'INTEL_GEN',  # Intel GPUs Gen9+
    'INTEL_DG1',  # Intel Iris XeMAX GPU
    'INTEL_GEN9',  # Intel GPU Gen9
    'INTEL_GEN11',  # Intel GPU Gen11
    'INTEL_GEN12LP',  # Intel GPU Gen12LP
    'INTEL_XEHP',  # Intel GPUs Xe-HP
    'INTEL_PVC',  # Intel GPU Ponte Vecchio
] + INTEL_PACKAGE_ARCH_LIST

KOKKOS_LEGACY_ARCH_MAPPING = {
    'ZEN': 'EPYC',
    'ZEN2': 'EPYC',
    'ZEN3': 'EPYC',
    'POWER8': 'Power8',
    'POWER9': 'Power9',
}

KOKKOS_CPU_MAPPING = {
    'sandybridge': 'SNB',
    'ivybridge': 'SNB',
    'haswell': 'HSW',
    'broadwell': 'BDW',
    'skylake_avx512': 'SKX',
    'cascadelake': 'SKX',
    'icelake': 'SKX',
    'sapphirerapids': 'SKX',
    'knights-landing': 'KNL',
    'zen': 'ZEN',
    'zen2': 'ZEN2',
    'zen3': 'ZEN3',
    'power9le': 'POWER9',
}


KOKKOS_GPU_ARCH_TABLE = {
    '3.0': 'KEPLER30',  # NVIDIA Kepler generation CC 3.0
    '3.2': 'KEPLER32',  # NVIDIA Kepler generation CC 3.2
    '3.5': 'KEPLER35',  # NVIDIA Kepler generation CC 3.5
    '3.7': 'KEPLER37',  # NVIDIA Kepler generation CC 3.7
    '5.0': 'MAXWELL50',  # NVIDIA Maxwell generation CC 5.0
    '5.2': 'MAXWELL52',  # NVIDIA Maxwell generation CC 5.2
    '5.3': 'MAXWELL53',  # NVIDIA Maxwell generation CC 5.3
    '6.0': 'PASCAL60',  # NVIDIA Pascal generation CC 6.0
    '6.1': 'PASCAL61',  # NVIDIA Pascal generation CC 6.1
    '7.0': 'VOLTA70',  # NVIDIA Volta generation CC 7.0
    '7.2': 'VOLTA72',  # NVIDIA Volta generation CC 7.2
    '7.5': 'TURING75',  # NVIDIA Turing generation CC 7.5
    '8.0': 'AMPERE80',  # NVIDIA Ampere generation CC 8.0
    '8.6': 'AMPERE86',  # NVIDIA Ampere generation CC 8.6
    '9.0': 'HOPPER90',  # NVIDIA Hopper generation CC 9.0
}

# lammps version, which caused the most changes. This may not be precise, but it does work with existing easyconfigs
ref_version = '29Sep2021'

_log = fancylogger.getLogger('easyblocks.lammps')


def translate_lammps_version(version):
    """Translate the LAMMPS version into something that can be used in a comparison"""
    items = [x for x in re.split('(\\d+)', version) if x]
    if len(items) < 3:
        raise ValueError("Version %s does not have (at least) 3 elements" % version)
    month_map = {
       "JAN": '01',
       "FEB": '02',
       "MAR": '03',
       "APR": '04',
       "MAY": '05',
       "JUN": '06',
       "JUL": '07',
       "AUG": '08',
       "SEP": '09',
       "OCT": '10',
       "NOV": '11',
       "DEC": '12'
    }
    return '.'.join([items[2], month_map[items[1].upper()], '%02d' % int(items[0])])


class EB_LAMMPS(CMakeMake):
    """
    Support for building and installing LAMMPS
    """

    def __init__(self, *args, **kwargs):
        """LAMMPS easyblock constructor: determine whether we should build with CUDA support enabled."""
        super(EB_LAMMPS, self).__init__(*args, **kwargs)

        cuda_dep = 'cuda' in [dep['name'].lower() for dep in self.cfg.dependencies()]
        cuda_toolchain = hasattr(self.toolchain, 'COMPILER_CUDA_FAMILY')
        self.cuda = cuda_dep or cuda_toolchain

        # version 1.3.2 is used in the test suite to check easyblock can be initialised
        if self.version != '1.3.2':
            self.cur_version = translate_lammps_version(self.version)
        else:
            self.cur_version = self.version
        self.ref_version = translate_lammps_version(ref_version)

        self.pkg_prefix = 'PKG_'
        if LooseVersion(self.cur_version) >= LooseVersion(self.ref_version):
            self.pkg_user_prefix = self.pkg_prefix
        else:
            self.pkg_user_prefix = self.pkg_prefix + 'USER-'

        if LooseVersion(self.cur_version) >= LooseVersion(self.ref_version):
            self.kokkos_prefix = 'Kokkos'
        else:
            self.kokkos_prefix = 'KOKKOS'
            for cc in KOKKOS_GPU_ARCH_TABLE.keys():
                KOKKOS_GPU_ARCH_TABLE[cc] = KOKKOS_GPU_ARCH_TABLE[cc].lower().title()

        self.kokkos_cpu_mapping = copy.deepcopy(KOKKOS_CPU_MAPPING)
        self.update_kokkos_cpu_mapping()

    @staticmethod
    def extra_options(**kwargs):
        """Custom easyconfig parameters for LAMMPS"""
        extra_vars = CMakeMake.extra_options()
        extra_vars.update({
            'general_packages': [None, "List of general packages (without prefix PKG_).", MANDATORY],
            'kokkos': [True, "Enable kokkos build.", CUSTOM],
            'kokkos_arch': [None, "Set kokkos processor arch manually, if auto-detection doesn't work.", CUSTOM],
            'user_packages': [None, "List user packages (without prefix PKG_ or USER-PKG_).", CUSTOM],
            'sanity_check_test_inputs': [None, "List of tests for sanity-check.", CUSTOM],
        })
        extra_vars['separate_build_dir'][0] = True
        return extra_vars

    def update_kokkos_cpu_mapping(self):

        if LooseVersion(self.cur_version) >= LooseVersion(translate_lammps_version('31Mar2017')):
            self.kokkos_cpu_mapping['neoverse_n1'] = 'ARMV81'
            self.kokkos_cpu_mapping['neoverse_v1'] = 'ARMV81'

        if LooseVersion(self.cur_version) >= LooseVersion(translate_lammps_version('21sep2021')):
            self.kokkos_cpu_mapping['a64fx'] = 'A64FX'
            self.kokkos_cpu_mapping['zen4'] = 'ZEN3'

        if LooseVersion(self.cur_version) >= LooseVersion(translate_lammps_version('2Aug2023')):
            self.kokkos_cpu_mapping['icelake'] = 'ICX'
            self.kokkos_cpu_mapping['sapphirerapids'] = 'SPR'

    def prepare_step(self, *args, **kwargs):
        """Custom prepare step for LAMMPS."""
        super(EB_LAMMPS, self).prepare_step(*args, **kwargs)

        # Unset LIBS when using both KOKKOS and CUDA - it will mix lib paths otherwise
        if self.cfg['kokkos'] and self.cuda:
            env.unset_env_vars(['LIBS'])

    def configure_step(self, **kwargs):
        """Custom configuration procedure for LAMMPS."""

        if not get_software_root('VTK'):
            if self.cfg['user_packages']:
                self.cfg['user_packages'] = [x for x in self.cfg['user_packages'] if x != 'VTK']
            # In "recent versions" of LAMMPS there is no distinction
            self.cfg['general_packages'] = [x for x in self.cfg['general_packages'] if x != 'VTK']
        if not get_software_root('ScaFaCoS'):
            if self.cfg['user_packages']:
                self.cfg['user_packages'] = [x for x in self.cfg['user_packages'] if x != 'SCAFACOS']
            # In "recent versions" of LAMMPS there is no distinction
            self.cfg['general_packages'] = [x for x in self.cfg['general_packages'] if x != 'SCAFACOS']

        # list of CUDA compute capabilities to use can be specifed in two ways (where (2) overrules (1)):
        # (1) in the easyconfig file, via the custom cuda_compute_capabilities;
        # (2) in the EasyBuild configuration, via --cuda-compute-capabilities configuration option;
        ec_cuda_cc = self.cfg['cuda_compute_capabilities']
        cfg_cuda_cc = build_option('cuda_compute_capabilities')
        if cfg_cuda_cc and not isinstance(cfg_cuda_cc, list):
            raise EasyBuildError("cuda_compute_capabilities in easyconfig should be provided as list of strings, " +
                                 "(for example ['8.0', '7.5']). Got %s" % cfg_cuda_cc)
        cuda_cc = check_cuda_compute_capabilities(cfg_cuda_cc, ec_cuda_cc, cuda=self.cuda)

        # cmake has its own folder
        self.cfg['srcdir'] = os.path.join(self.start_dir, 'cmake')

        # Enable following packages, if not configured in easyconfig
        if LooseVersion(self.cur_version) >= LooseVersion(self.ref_version):
            default_options = ['BUILD_TOOLS']
        else:
            default_options = ['BUILD_DOC', 'BUILD_EXE', 'BUILD_LIB', 'BUILD_TOOLS']

        for option in default_options:
            if "-D%s=" % option not in self.cfg['configopts']:
                self.cfg.update('configopts', '-D%s=on' % option)

        # don't build docs by default (as they use a venv and pull in deps)
        if "-DBUILD_DOC=" not in self.cfg['configopts']:
            self.cfg.update('configopts', '-DBUILD_DOC=off')

        # enable building of shared libraries, if not specified already via configopts
        if self.cfg['build_shared_libs'] is None and '-DBUILD_SHARED_LIBS=' not in self.cfg['configopts']:
            self.cfg['build_shared_libs'] = True

        # Enable gzip, libpng and libjpeg-turbo support when its included as dependency
        deps = [
            ('gzip', 'GZIP'),
            ('libpng', 'PNG'),
            ('libjpeg-turbo', 'JPEG'),
        ]
        for dep_name, with_name in deps:
            with_opt = '-DWITH_%s=' % with_name
            if with_opt not in self.cfg['configopts']:
                if get_software_root(dep_name):
                    self.cfg.update('configopts', with_opt + 'yes')
                else:
                    self.cfg.update('configopts', with_opt + 'no')

        if get_software_root('MDI'):
            # Disable auto-downloading/building MDI dependency:
            if '-DDOWNLOAD_MDI_DEFAULT=' not in self.cfg['configopts']:
                self.cfg.update('configopts', '-DDOWNLOAD_MDI_DEFAULT=OFF')

        # Disable auto-downloading/building Eigen dependency:
        if '-DDOWNLOAD_EIGEN3=' not in self.cfg['configopts']:
            self.cfg.update('configopts', '-DDOWNLOAD_EIGEN3=no')

        # Compiler complains about 'Eigen3_DIR' not being set, but actually it needs 'EIGEN3_INCLUDE_DIR'.
        # see: https://github.com/lammps/lammps/issues/1110
        # Enable Eigen when its included as dependency dependency:
        eigen_root = get_software_root('Eigen')
        if eigen_root:
            if '-DEIGEN3_INCLUDE_DIR=' not in self.cfg['configopts']:
                self.cfg.update('configopts', '-DEIGEN3_INCLUDE_DIR=%s/include/Eigen' % get_software_root('Eigen'))
            if '-DEigen3_DIR=' not in self.cfg['configopts']:
                self.cfg.update('configopts', '-DEigen3_DIR=%s/share/eigen3/cmake/' % get_software_root('Eigen'))

        # LAMMPS Configuration Options
        # https://github.com/lammps/lammps/blob/master/cmake/README.md#lammps-configuration-options
        if self.cfg['general_packages']:
            for package in self.cfg['general_packages']:
                self.cfg.update('configopts', '-D%s%s=on' % (self.pkg_prefix, package))

        if self.cfg['user_packages']:
            for package in self.cfg['user_packages']:
                self.cfg.update('configopts', '-D%s%s=on' % (self.pkg_user_prefix, package))

        # Optimization settings
        pkg_opt = '-D%sOPT=' % self.pkg_prefix
        if pkg_opt not in self.cfg['configopts']:
            self.cfg.update('configopts', pkg_opt + 'on')

        # grab the architecture so we can check if we have Intel hardware (also used for Kokkos below)
        processor_arch, gpu_arch = get_kokkos_arch(self.kokkos_cpu_mapping,
                                                   cuda_cc,
                                                   self.cfg['kokkos_arch'],
                                                   cuda=self.cuda)
        # arch names changed between some releases :(
        if LooseVersion(self.cur_version) < LooseVersion(self.ref_version):
            if processor_arch in KOKKOS_LEGACY_ARCH_MAPPING.keys():
                processor_arch = KOKKOS_LEGACY_ARCH_MAPPING[processor_arch]
            if gpu_arch in KOKKOS_GPU_ARCH_TABLE.values():
                gpu_arch = gpu_arch.capitalize()

        if processor_arch in INTEL_PACKAGE_ARCH_LIST:
            # USER-INTEL enables optimizations on Intel processors. GCC has also partial support for some of them.
            pkg_user_intel = '-D%sINTEL=' % self.pkg_user_prefix
            if pkg_user_intel not in self.cfg['configopts']:
                if self.toolchain.comp_family() in [toolchain.GCC, toolchain.INTELCOMP]:
                    self.cfg.update('configopts', pkg_user_intel + 'on')

        # MPI/OpenMP
        if self.toolchain.options.get('usempi', None):
            self.cfg.update('configopts', '-DBUILD_MPI=yes')
        if self.toolchain.options.get('openmp', None):
            self.cfg.update('configopts', '-DBUILD_OMP=yes')
            if LooseVersion(self.cur_version) >= LooseVersion(self.ref_version):
                self.cfg.update('configopts', '-D%sOPENMP=on' % self.pkg_user_prefix)
            else:
                self.cfg.update('configopts', '-D%sOMP=on' % self.pkg_user_prefix)

        # FFTW
        if get_software_root("imkl") or get_software_root("FFTW"):
            if '-DFFT=' not in self.cfg['configopts']:
                if get_software_root("imkl"):
                    self.log.info("Using the MKL")
                    self.cfg.update('configopts', '-DFFT=MKL')
                else:
                    self.log.info("Using FFTW")
                    self.cfg.update('configopts', '-DFFT=FFTW3')
            if '-DFFT_PACK=' not in self.cfg['configopts']:
                self.cfg.update('configopts', '-DFFT_PACK=array')

        # https://lammps.sandia.gov/doc/Build_extras.html
        # KOKKOS
        if self.cfg['kokkos']:
            print_msg("Using Kokkos package with arch: CPU - %s, GPU - %s" % (processor_arch, gpu_arch))
            self.cfg.update('configopts', '-D%sKOKKOS=on' % self.pkg_prefix)

            if self.toolchain.options.get('openmp', None):
                self.cfg.update('configopts', '-D%s_ENABLE_OPENMP=yes' % self.kokkos_prefix)

            # if KOKKOS and CUDA
            if self.cuda:
                nvcc_wrapper_path = os.path.join(self.start_dir, "lib", "kokkos", "bin", "nvcc_wrapper")
                self.cfg.update('configopts', '-D%s_ENABLE_CUDA=yes' % self.kokkos_prefix)
                if LooseVersion(self.cur_version) >= LooseVersion(self.ref_version):
                    self.cfg.update('configopts', '-D%s_ARCH_%s=yes' % (self.kokkos_prefix, processor_arch))
                    self.cfg.update('configopts', '-D%s_ARCH_%s=yes' % (self.kokkos_prefix, gpu_arch))
                else:
                    # Older versions of Kokkos required us to tweak the C++ compiler
                    self.cfg.update('configopts', '-DCMAKE_CXX_COMPILER="%s"' % nvcc_wrapper_path)
                    self.cfg.update('configopts', '-DCMAKE_CXX_FLAGS="-ccbin $CXX $CXXFLAGS"')
                    self.cfg.update('configopts', '-D%s_ARCH="%s;%s"' % (self.kokkos_prefix, processor_arch, gpu_arch))
            else:
                if LooseVersion(self.cur_version) >= LooseVersion(self.ref_version):
                    self.cfg.update('configopts', '-D%s_ARCH_%s=yes' % (self.kokkos_prefix, processor_arch))
                else:
                    self.cfg.update('configopts', '-D%s_ARCH="%s"' % (self.kokkos_prefix, processor_arch))

        # CUDA only
        elif self.cuda:
            print_msg("Using GPU package (not Kokkos) with arch: CPU - %s, GPU - %s" % (processor_arch, gpu_arch))
            self.cfg.update('configopts', '-D%sGPU=on' % self.pkg_prefix)
            self.cfg.update('configopts', '-DGPU_API=cuda')
            self.cfg.update('configopts', '-DGPU_ARCH=%s' % get_cuda_gpu_arch(cuda_cc))

        # Make sure that all libraries end up in the same folder (python libs seem to default to lib, everything else
        # to lib64)
        self.cfg.update('configopts', '-DCMAKE_INSTALL_LIBDIR=lib')

        # avoid that pip (ab)uses $HOME/.cache/pip
        # cfr. https://pip.pypa.io/en/stable/reference/pip_install/#caching
        env.setvar('XDG_CACHE_HOME', tempfile.gettempdir())
        self.log.info("Using %s as pip cache directory", os.environ['XDG_CACHE_HOME'])

        # Make sure it uses the Python we want
        python_dir = get_software_root('Python')
        if python_dir:
            # Find the Python .so lib
<<<<<<< HEAD
            cmd = 'python -s -c "import sysconfig; print(sysconfig.get_config_var(\'LDLIBRARY\'))"'
            (python_lib, _) = run_cmd(cmd, log_all=True, simple=False, trace=False)
            if not python_lib:
                raise EasyBuildError("Failed to determine Python .so library: %s", python_lib)
            python_lib_path = glob.glob(os.path.join(python_dir, 'lib*', python_lib.strip()))[0]
=======
            cmd = 'python -c "import sysconfig; print(sysconfig.get_config_var(\'LDLIBRARY\'))"'
            res = run_shell_cmd(cmd, hidden=True)
            if not res.output:
                raise EasyBuildError("Failed to determine Python .so library: %s", res.output)
            python_lib_path = glob.glob(os.path.join(python_dir, 'lib*', res.output.strip()))[0]
>>>>>>> 3ac81b4e
            if not python_lib_path:
                raise EasyBuildError("Could not find path to Python .so library: %s", res.output)
            # and the path to the Python include folder
<<<<<<< HEAD
            cmd = 'python -s -c "import sysconfig; print(sysconfig.get_config_var(\'INCLUDEPY\'))"'
            (python_include_dir, _) = run_cmd(cmd, log_all=True, simple=False, trace=False)
            if not python_include_dir:
                raise EasyBuildError("Failed to determine Python include dir: %s", python_include_dir)
            python_include_dir = python_include_dir.strip()
=======
            cmd = 'python -c "import sysconfig; print(sysconfig.get_config_var(\'INCLUDEPY\'))"'
            res = run_shell_cmd(cmd, hidden=True)
            if not res.output:
                raise EasyBuildError("Failed to determine Python include dir: %s", res.output)
            python_include_dir = res.output.strip()
>>>>>>> 3ac81b4e

            # Whether you need one or the other of the options below depends on the version of CMake and LAMMPS
            # Rather than figure this out, use both (and one will be ignored)
            self.cfg.update('configopts', '-DPython_EXECUTABLE=%s/bin/python' % python_dir)
            self.cfg.update('configopts', '-DPYTHON_EXECUTABLE=%s/bin/python' % python_dir)

            # Older LAMMPS need more hints to get things right as they use deprecated CMake packages
            self.cfg.update('configopts', '-DPYTHON_LIBRARY=%s' % python_lib_path)
            self.cfg.update('configopts', '-DPYTHON_INCLUDE_DIR=%s' % python_include_dir)
        else:
            raise EasyBuildError("Expected to find a Python dependency as sanity check commands rely on it!")

        return super(EB_LAMMPS, self).configure_step()

    def install_step(self):
        """Install LAMMPS and examples/potentials."""
        super(EB_LAMMPS, self).install_step()
        # Copy over the examples so we can repeat the sanity check
        # (some symlinks may be broken)
        examples_dir = os.path.join(self.start_dir, 'examples')
        copy_dir(examples_dir, os.path.join(self.installdir, 'examples'), symlinks=True)
        potentials_dir = os.path.join(self.start_dir, 'potentials')
        copy_dir(potentials_dir, os.path.join(self.installdir, 'potentials'))
        if LooseVersion(self.cur_version) >= LooseVersion(translate_lammps_version('2Aug2023')):
            # From ver 2Aug2023:
            # "make install in a CMake based installation will no longer install
            # the LAMMPS python module. make install-python can be used for that"
            # https://github.com/lammps/lammps/releases/tag/stable_2Aug2023
            pyshortver = '.'.join(get_software_version('Python').split('.')[:2])
            site_packages = os.path.join(self.installdir, 'lib', 'python%s' % pyshortver, 'site-packages')

            mkdir(site_packages, parents=True)

            self.lammpsdir = os.path.join(self.builddir, '%s-*' % self.name.lower())
            self.python_dir = os.path.join(self.lammpsdir, 'python')

            # The -i flag is added through a patch to the lammps source file python/install.py
            # This patch is necessary because the current lammps only allows
            # the lammps python package to be installed system-wide or in user site-packages
            cmd = 'python %(python_dir)s/install.py -p %(python_dir)s/lammps \
                   -l %(builddir)s/easybuild_obj/liblammps.so \
                   -v %(lammpsdir)s/src/version.h -w %(builddir)s/easybuild_obj -i %(site_packages)s' % {
                'python_dir': self.python_dir,
                'builddir': self.builddir,
                'lammpsdir': self.lammpsdir,
                'site_packages': site_packages,
            }

            run_shell_cmd(cmd)

    def sanity_check_step(self, *args, **kwargs):
        """Run custom sanity checks for LAMMPS files, dirs and commands."""

        # Output files need to go somewhere (and has to work for --module-only as well)
        execution_dir = tempfile.mkdtemp()

        if self.cfg['sanity_check_test_inputs']:
            sanity_check_test_inputs = self.cfg['sanity_check_test_inputs']
        else:
            sanity_check_test_inputs = [
                'atm', 'balance', 'colloid', 'crack', 'dipole', 'friction',
                'hugoniostat', 'indent', 'melt', 'min', 'msst',
                'nemd', 'obstacle', 'pour', 'voronoi',
            ]

        custom_commands = [
            # LAMMPS test - you need to call specific test file on path
            'from lammps import lammps; l=lammps(); l.file("%s")' %
            # Examples are part of the install with paths like (installdir)/examples/filename/in.filename
            os.path.join(self.installdir, "examples", "%s" % check_file, "in.%s" % check_file)
            # And this should be done for every file specified above
            for check_file in sanity_check_test_inputs
        ]

        # mpirun command needs an l.finalize() in the sanity check from LAMMPS 29Sep2021
        if LooseVersion(self.cur_version) >= LooseVersion(translate_lammps_version('29Sep2021')):
            custom_commands = [cmd + '; l.finalize()' for cmd in custom_commands]

        custom_commands = ["""python -s -c '%s'""" % cmd for cmd in custom_commands]

        # Execute sanity check commands within an initialized MPI in MPI enabled toolchains
        if self.toolchain.options.get('usempi', None):
            custom_commands = [self.toolchain.mpi_cmd_for(cmd, 1) for cmd in custom_commands]

        # Requires liblammps.so to be findable by the runtime linker (which it might not be if using
        # rpath and filtering out LD_LIBRARY_PATH)
        set_ld_library_path = ''
        if self.installdir not in os.getenv('LD_LIBRARY_PATH', default=''):
            # Use LIBRARY_PATH to set it
            set_ld_library_path = "LD_LIBRARY_PATH=$LIBRARY_PATH:$LD_LIBRARY_PATH "
        custom_commands = ["cd %s && " % execution_dir + set_ld_library_path + cmd for cmd in custom_commands]

        shlib_ext = get_shared_lib_ext()
        custom_paths = {
            'files': [
                os.path.join('bin', 'lmp'),
                os.path.join('include', 'lammps', 'library.h'),
                os.path.join('lib', 'liblammps.%s' % shlib_ext),
            ],
            'dirs': [],
        }

        python = get_software_version('Python')
        if python:
            pyshortver = '.'.join(get_software_version('Python').split('.')[:2])
            pythonpath = os.path.join('lib', 'python%s' % pyshortver, 'site-packages')
            custom_paths['dirs'].append(pythonpath)

        return super(EB_LAMMPS, self).sanity_check_step(custom_commands=custom_commands, custom_paths=custom_paths)


def get_cuda_gpu_arch(cuda_cc):
    """Return CUDA gpu ARCH in LAMMPS required format. Example: 'sm_32' """
    # Get largest cuda supported
    return 'sm_%s' % str(sorted(cuda_cc, reverse=True)[0]).replace(".", "")


def get_kokkos_arch(kokkos_cpu_mapping, cuda_cc, kokkos_arch, cuda=None):
    """
    Return KOKKOS ARCH in LAMMPS required format, which is 'CPU_ARCH' and 'GPU_ARCH'.

    see: https://docs.lammps.org/Build_extras.html#kokkos
    """
    if cuda is None or not isinstance(cuda, bool):
        cuda = get_software_root('CUDA')

    processor_arch = None

    if build_option('optarch') == OPTARCH_GENERIC:
        # For generic Arm builds we use an existing target;
        # this ensures that KOKKOS_ARCH_ARM_NEON is enabled (Neon is required for armv8-a).
        # For other architectures we set a custom/non-existent type, which will disable all optimizations,
        # and it should use the compiler (optimization) flags set by EasyBuild for this architecture.
        if get_cpu_architecture() == AARCH64:
            processor_arch = 'ARMV80'
        else:
            processor_arch = 'EASYBUILD_GENERIC'

        _log.info("Generic build requested, setting CPU ARCH to %s." % processor_arch)
        if kokkos_arch:
            msg = "The specified kokkos_arch (%s) will be ignored " % kokkos_arch
            msg += "because a generic build was requested (via --optarch=GENERIC)"
            print_warning(msg)
    elif kokkos_arch:
        if kokkos_arch not in KOKKOS_CPU_ARCH_LIST:
            warning_msg = "Specified CPU ARCH (%s) " % kokkos_arch
            warning_msg += "was not found in listed options [%s]." % KOKKOS_CPU_ARCH_LIST
            warning_msg += "Still might work though."
            print_warning(warning_msg)
        processor_arch = kokkos_arch

    else:
        warning_msg = "kokkos_arch not set. Trying to auto-detect CPU arch."
        print_warning(warning_msg)

        processor_arch = kokkos_cpu_mapping.get(get_cpu_arch())

        if not processor_arch:
            error_msg = "Couldn't determine CPU architecture, you need to set 'kokkos_arch' manually."
            raise EasyBuildError(error_msg)

        print_msg("Determined cpu arch: %s" % processor_arch)

    gpu_arch = None
    if cuda:
        # CUDA below
        for cc in sorted(cuda_cc, reverse=True):
            gpu_arch = KOKKOS_GPU_ARCH_TABLE.get(str(cc))
            if gpu_arch:
                print_warning(
                    "LAMMPS will be built _only_ for the latest CUDA compute capability known to Kokkos: "
                    "%s" % gpu_arch
                )
                break
            else:
                warning_msg = "(%s) GPU ARCH was not found in listed options." % cc
                print_warning(warning_msg)

        if not gpu_arch:
            error_msg = "Specified GPU ARCH (%s) " % cuda_cc
            error_msg += "was not found in listed options [%s]." % KOKKOS_GPU_ARCH_TABLE
            raise EasyBuildError(error_msg)

    return processor_arch, gpu_arch


def check_cuda_compute_capabilities(cfg_cuda_cc, ec_cuda_cc, cuda=None):
    """
    Checks if cuda-compute-capabilities is set and prints warning if it gets declared on multiple places.

    :param cfg_cuda_cc: cuda-compute-capabilities from cli config
    :param ec_cuda_cc: cuda-compute-capabilities from easyconfig
    :param cuda: boolean to check if cuda should be enabled or not
    :return: returns preferred cuda-compute-capabilities
    """

    if cuda is None or not isinstance(cuda, bool):
        cuda = get_software_root('CUDA')

    cuda_cc = cfg_cuda_cc or ec_cuda_cc or []

    if cuda:
        if cfg_cuda_cc and ec_cuda_cc:
            warning_msg = "cuda_compute_capabilities specified in easyconfig (%s)" % ec_cuda_cc
            warning_msg += " are overruled by "
            warning_msg += "--cuda-compute-capabilities configuration option (%s)" % cfg_cuda_cc
            print_warning(warning_msg)
        elif not cuda_cc:
            error_msg = "No CUDA compute capabilities specified.\nTo build LAMMPS with Cuda you need to use"
            error_msg += "the --cuda-compute-capabilities configuration option or the cuda_compute_capabilities "
            error_msg += "easyconfig parameter to specify a list of CUDA compute capabilities to compile with."
            raise EasyBuildError(error_msg)

    elif cuda_cc:
        warning_msg = "Missing CUDA package (in dependencies), "
        warning_msg += "but 'cuda_compute_capabilities' option was specified."
        print_warning(warning_msg)

    return cuda_cc


def get_cpu_arch():
    """
    Checks for CPU architecture via archspec library.
    https://github.com/archspec/archspec
    Archspec should be bundled as build-dependency to determine CPU arch.
    It can't be called directly in code because it gets available only after prepare_step.

    :return: returns detected cpu architecture
    """
<<<<<<< HEAD
    out, ec = run_cmd("python -s -c 'from archspec.cpu import host; print(host())'", simple=False)
    if ec:
        raise EasyBuildError("Failed to determine CPU architecture: %s", out)
    return out.strip()
=======
    res = run_shell_cmd("python -c 'from archspec.cpu import host; print(host())'")
    if res.exit_code:
        raise EasyBuildError("Failed to determine CPU architecture: %s", res.output)
    return res.output.strip()
>>>>>>> 3ac81b4e
<|MERGE_RESOLUTION|>--- conflicted
+++ resolved
@@ -434,35 +434,19 @@
         python_dir = get_software_root('Python')
         if python_dir:
             # Find the Python .so lib
-<<<<<<< HEAD
             cmd = 'python -s -c "import sysconfig; print(sysconfig.get_config_var(\'LDLIBRARY\'))"'
-            (python_lib, _) = run_cmd(cmd, log_all=True, simple=False, trace=False)
-            if not python_lib:
-                raise EasyBuildError("Failed to determine Python .so library: %s", python_lib)
-            python_lib_path = glob.glob(os.path.join(python_dir, 'lib*', python_lib.strip()))[0]
-=======
-            cmd = 'python -c "import sysconfig; print(sysconfig.get_config_var(\'LDLIBRARY\'))"'
             res = run_shell_cmd(cmd, hidden=True)
             if not res.output:
                 raise EasyBuildError("Failed to determine Python .so library: %s", res.output)
             python_lib_path = glob.glob(os.path.join(python_dir, 'lib*', res.output.strip()))[0]
->>>>>>> 3ac81b4e
             if not python_lib_path:
                 raise EasyBuildError("Could not find path to Python .so library: %s", res.output)
             # and the path to the Python include folder
-<<<<<<< HEAD
             cmd = 'python -s -c "import sysconfig; print(sysconfig.get_config_var(\'INCLUDEPY\'))"'
-            (python_include_dir, _) = run_cmd(cmd, log_all=True, simple=False, trace=False)
-            if not python_include_dir:
-                raise EasyBuildError("Failed to determine Python include dir: %s", python_include_dir)
-            python_include_dir = python_include_dir.strip()
-=======
-            cmd = 'python -c "import sysconfig; print(sysconfig.get_config_var(\'INCLUDEPY\'))"'
             res = run_shell_cmd(cmd, hidden=True)
             if not res.output:
                 raise EasyBuildError("Failed to determine Python include dir: %s", res.output)
             python_include_dir = res.output.strip()
->>>>>>> 3ac81b4e
 
             # Whether you need one or the other of the options below depends on the version of CMake and LAMMPS
             # Rather than figure this out, use both (and one will be ignored)
@@ -693,14 +677,7 @@
 
     :return: returns detected cpu architecture
     """
-<<<<<<< HEAD
-    out, ec = run_cmd("python -s -c 'from archspec.cpu import host; print(host())'", simple=False)
-    if ec:
-        raise EasyBuildError("Failed to determine CPU architecture: %s", out)
-    return out.strip()
-=======
-    res = run_shell_cmd("python -c 'from archspec.cpu import host; print(host())'")
+    res = run_shell_cmd("python -s -c 'from archspec.cpu import host; print(host())'")
     if res.exit_code:
         raise EasyBuildError("Failed to determine CPU architecture: %s", res.output)
-    return res.output.strip()
->>>>>>> 3ac81b4e
+    return res.output.strip()