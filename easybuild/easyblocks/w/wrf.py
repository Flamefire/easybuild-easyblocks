##
# Copyright 2009-2012 Stijn De Weirdt, Dries Verdegem, Kenneth Hoste, Pieter De Baets, Jens Timmerman
#
# This file is part of EasyBuild,
# originally created by the HPC team of the University of Ghent (http://ugent.be/hpc).
#
# http://github.com/hpcugent/easybuild
#
# EasyBuild is free software: you can redistribute it and/or modify
# it under the terms of the GNU General Public License as published by
# the Free Software Foundation v2.
#
# EasyBuild is distributed in the hope that it will be useful,
# but WITHOUT ANY WARRANTY; without even the implied warranty of
# MERCHANTABILITY or FITNESS FOR A PARTICULAR PURPOSE.  See the
# GNU General Public License for more details.
#
# You should have received a copy of the GNU General Public License
# along with EasyBuild.  If not, see <http://www.gnu.org/licenses/>.
##
import fileinput
import os
import re
import sys
from easybuild.framework.application import Application
from easybuild.tools.filetools import patch_perl_script_autoflush, run_cmd, run_cmd_qa
from easybuild.easyblocks.n.netcdf import set_netcdf_env_vars, get_netcdf_module_set_cmds
import easybuild.tools.environment as env
import easybuild.tools.toolkit as toolkit

class WRF(Application):
    """Support for building/installing WRF."""

    def __init__(self,*args,**kwargs):
        """Add extra config options specific to WRF."""
        Application.__init__(self, *args, **kwargs)

        self.build_in_installdir = True
        self.wrfsubdir = None
        self.comp_fam = None

    def extra_options(self):
        extra_vars = {'buildtype':[None, "Specify the type of build (serial, smpar (OpenMP), " \
                                         "dmpar (MPI), dm+sm (hybrid OpenMP/MPI))."],
                      'rewriteopts':[True, "Replace -O3 with CFLAGS/FFLAGS (default: True)."],
                      'runtest':[True, "Build and run WRF tests (default: True)."]
                     }
        return Application.extra_options(self, extra_vars)

    def configure(self):
        """Configure build:
            - set some magic environment variables
            - run configure script
            - adjust configure.wrf file if needed
        """

        # netCDF dependency
        set_netcdf_env_vars(self.log)

        # HDF5 (optional) dependency
        hdf5 = os.getenv('SOFTROOTHDF5')
        if hdf5:
            # check if this is parallel HDF5
            phdf5_bins = ['h5pcc','ph5diff']
            parallel_hdf5 = True
            for f in phdf5_bins:
                if not os.path.exists(os.path.join(hdf5, 'bin', f)):
                    parallel_hdf5 = False
                    break
            if not (hdf5 or parallel_hdf5):
                self.log.error("Parallel HDF5 module not loaded?")
            else:
                env.set('PHDF5', hdf5)
        else:
            self.log.info("HDF5 module not loaded, assuming that's OK...")

        # JasPer dependency check + setting env vars
        jasper = os.getenv('SOFTROOTJASPER')
        jasperlibdir = os.path.join(jasper, "lib")
        if jasper:
            env.set('JASPERINC', os.path.join(jasper, "include"))
            env.set('JASPERLIB', jasperlibdir)

        else:
            if os.getenv('JASPERINC') or os.getenv('JASPERLIB'):
                self.log.error("JasPer module not loaded, but JASPERINC and/or JASPERLIB still set?")
            else:
                self.log.info("JasPer module not loaded, assuming that's OK...")

        # enable support for large file support in netCDF
        env.set('WRFIO_NCD_LARGE_FILE_SUPPORT', '1')

        # patch arch/Config_new.pl script, so that run_cmd_qa receives all output to answer questions
        patch_perl_script_autoflush(os.path.join("arch", "Config_new.pl"))

        # determine build type option to look for
        build_type_option = None
<<<<<<< HEAD
        self.comp_fam = self.toolkit().toolkit_comp_family()
        if self.comp_fam == "Intel":
=======
        self.comp_fam = self.tk.toolkit_comp_family()
        if self.comp_fam == toolkit.INTEL:
>>>>>>> 08b17152
            build_type_option = "Linux x86_64 i486 i586 i686, ifort compiler with icc"

        elif self.comp_fam == toolkit.GCC:
            build_type_option = "x86_64 Linux, gfortran compiler with gcc"

        else:
            self.log.error("Don't know how to figure out build type to select.")

        # fetch selected build type (and make sure it makes sense)
        known_build_types = ['serial', 'smpar', 'dmpar', 'dm+sm']
        self.parallel_build_types = ["dmpar","smpar","dm+sm"]
        bt = self.getcfg('buildtype')

        if not bt in known_build_types:
            self.log.error("Unknown build type: '%s'. Supported build types: %s" % (bt, known_build_types))

        # fetch option number based on build type option and selected build type
        build_type_question = "\s*(?P<nr>[0-9]+).\s*%s\s*\(%s\)" % (build_type_option, bt)

        # run configure script
        cmd = "./configure"
        qa = {
              # named group in match will be used to construct answer
              "Compile for nesting? (1=basic, 2=preset moves, 3=vortex following) [default 1]:":"1",
              "Compile for nesting? (0=no nesting, 1=basic, 2=preset moves, 3=vortex following) [default 0]:":"0"
              }
        no_qa = []
        std_qa = {
                  # named group in match will be used to construct answer
                  r"%s.*\n(.*\n)*Enter selection\s*\[[0-9]+-[0-9]+\]\s*:" % build_type_question:"%(nr)s",
                  }

        run_cmd_qa(cmd, qa, no_qa=no_qa, std_qa=std_qa, log_all=True, simple=True)

        cfgfile= 'configure.wrf'

        # make sure correct compilers are being used
        comps = {
                 'SCC':os.getenv('CC'),
                 'SFC':os.getenv('F90'),
                 'CCOMP':os.getenv('CC'),
                 'DM_FC':os.getenv('MPIF90'),
                 'DM_CC':"%s -DMPI2_SUPPORT" % os.getenv('MPICC'),
                 }
        for line in fileinput.input(cfgfile, inplace=1, backup='.orig.comps'):
            for k,v in comps.items():
                line = re.sub(r"^(%s\s*=\s*).*$" % k, r"\1 %s" % v, line)
            sys.stdout.write(line)

        # rewrite optimization options if desired
        if self.getcfg('rewriteopts'):

            ## replace default -O3 option in configure.wrf with CFLAGS/FFLAGS from environment

            self.log.info("Rewriting optimization options in %s" % cfgfile)

            # set extra flags for Intel compilers
            # see http://software.intel.com/en-us/forums/showthread.php?t=72109&p=1#146748
            if self.comp_fam == toolkit.INTEL:

                # -O3 -heap-arrays is required to resolve compilation error
                for envvar in ['CFLAGS', 'FFLAGS']:
                    val = os.getenv(envvar)
                    if '-O3' in val:
                        env.set(envvar, '%s -heap-arrays' % val)
                        self.log.info("Updated %s to '%s'" % (envvar, os.getenv(envvar)))

            # replace -O3 with desired optimization options
            for line in fileinput.input(cfgfile, inplace=1, backup='.orig.rewriteopts'):
                line = re.sub(r"^(FCOPTIM.*)(\s-O3)(\s.*)$", r"\1 %s \3" % os.getenv('FFLAGS'), line)
                line = re.sub(r"^(CFLAGS_LOCAL.*)(\s-O3)(\s.*)$", r"\1 %s \3" % os.getenv('CFLAGS'), line)
                sys.stdout.write(line)

    def make(self):
        """Build and install WRF and testcases using provided compile script."""

        # enable parallel build
        p = self.getcfg('parallel')
        self.par = ""
        if p:
            self.par="-j %s"%p

        # build wrf
        cmd = "./compile %s wrf" % self.par
        run_cmd(cmd, log_all=True, simple=True, log_output=True)

        # build two testcases to produce ideal.exe and real.exe
        for test in ["em_real", "em_b_wave"]:
            cmd = "./compile %s %s" % (self.par, test)
            run_cmd(cmd, log_all=True, simple=True, log_output=True)

    def test(self):
        """Build and run tests included in the WRF distribution."""
        if self.getcfg('runtest'):

            # get list of WRF test cases
            self.testcases = []
            try:
                self.testcases = os.listdir('test')

            except OSError, err:
                self.log.error("Failed to determine list of test cases: %s" % err)

            # exclude 2d testcases in non-parallel WRF builds
            if self.getcfg('buildtype') in self.parallel_build_types:
                self.testcases = [test for test in self.testcases if not "2d_" in test]

            # exclude real testcases
            self.testcases = [test for test in self.testcases if not test.endswith("_real")]

            self.log.debug("intermediate list of testcases: %s" % self.testcases)

            # exclude tests that should not be run
            for test in ["em_esmf_exp", "em_scm_xy", "nmm_tropical_cyclone"]:
                if test in self.testcases:
                    self.testcases.remove(test)

            # some tests hang when WRF is built with Intel compilers
            if self.comp_fam == toolkit.INTEL:
                for test in ["em_heldsuarez"]:
                    if test in self.testcases:
                        self.testcases.remove(test)

            # determine parallel setting (1/2 of available processors + 1)
            n = self.getcfg('parallel') / 2 + 1

            # prepare run command

            ## stack limit needs to be set to unlimited for WRF to work well
            if self.getcfg('buildtype') in self.parallel_build_types:
                test_cmd = "ulimit -s unlimited && %s && %s" % (self.toolkit().mpi_cmd_for("./ideal.exe", 1),
                                                                self.toolkit().mpi_cmd_for("./wrf.exe", n))
            else:
                test_cmd = "ulimit -s unlimited && ./ideal.exe && ./wrf.exe" % n

            def run_test():
                """Run a single test and check for success."""

                # regex to check for successful test run
                re_success = re.compile("SUCCESS COMPLETE WRF")

                # run test
                run_cmd(test_cmd, log_all=True, simple=True)

                # check for success
                fn = "rsl.error.0000"
                try:
                    f = open(fn, "r")
                    txt = f.read()
                    f.close()
                except IOError, err:
                    self.log.error("Failed to read output file %s: %s" % (fn, err))

                if re_success.search(txt):
                    self.log.info("Test %s ran successfully." % test)

                else:
                    self.log.error("Test %s failed, pattern '%s' not found." % (test,
                                                                                re_success.pattern
                                                                                ))

                # clean up stuff that gets in the way
                fn_prefs = ["wrfinput_", "namelist.output", "wrfout_", "rsl.out.", "rsl.error."]
                for f in os.listdir('.'):
                    for p in fn_prefs:
                        if f.startswith(p):
                            os.remove(f)
                            self.log.debug("Cleaned up file %s." % f)

            # build an run each test case individually
            for test in self.testcases:

                self.log.debug("Building and running test %s" % test)

                # build
                cmd = "./compile %s %s"%(self.par, test)
                run_cmd(cmd, log_all=True, simple=True)

                # run test
                try:
                    os.chdir('run')

                    if test in ["em_fire"]:

                        # handle tests with subtests seperately
                        testdir = os.path.join("..", "test", test)

                        for subtest in [x for x in os.listdir(testdir) if os.path.isdir(x)]:

                            subtestdir = os.path.join(testdir, subtest)

                            # link required files
                            for f in os.listdir(subtestdir):
                                if os.path.exists(f):
                                    os.remove(f)
                                os.symlink(os.path.join(subtestdir, f), f)

                            # run test
                            run_test()

                    else:

                        # run test
                        run_test()

                    os.chdir('..')

                except OSError, err:
                    self.log.error("An error occured when running test %s: %s" % (test, err))

    # installing is done in make, so we can run tests
    def make_install(self):
        pass

    def sanitycheck(self):
        """Custom sanity check for WRF."""

        if not self.getcfg('sanityCheckPaths'):

            mainver = self.version().split('.')[0]
            self.wrfsubdir = "WRFV%s"%mainver

            fs = ["libwrflib.a", "wrf.exe", "ideal.exe", "real.exe", "ndown.exe", "nup.exe", "tc.exe"]
            ds = ["main", "run"]

            self.setcfg('sanityCheckPaths',{'files':[os.path.join(self.wrfsubdir,"main",x) for x in fs],
                                            'dirs':[os.path.join(self.wrfsubdir,x) for x in ds]
                                            })

            self.log.info("Customized sanity check paths: %s"%self.getcfg('sanityCheckPaths'))

        Application.sanitycheck(self)

    def make_module_req_guess(self):

        maindir = os.path.join(self.wrfsubdir,"main")

        return {
            'PATH': [maindir],
            'LD_LIBRARY_PATH': [maindir],
            'MANPATH': [],
        }

    def make_module_extra(self):

        txt = Application.make_module_extra(self)

        txt += get_netcdf_module_set_cmds(self.log)

        return txt<|MERGE_RESOLUTION|>--- conflicted
+++ resolved
@@ -95,13 +95,8 @@
 
         # determine build type option to look for
         build_type_option = None
-<<<<<<< HEAD
         self.comp_fam = self.toolkit().toolkit_comp_family()
-        if self.comp_fam == "Intel":
-=======
-        self.comp_fam = self.tk.toolkit_comp_family()
         if self.comp_fam == toolkit.INTEL:
->>>>>>> 08b17152
             build_type_option = "Linux x86_64 i486 i586 i686, ifort compiler with icc"
 
         elif self.comp_fam == toolkit.GCC:
