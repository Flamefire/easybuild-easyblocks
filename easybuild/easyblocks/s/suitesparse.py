##
# Copyright 2009-2023 Ghent University
#
# This file is part of EasyBuild,
# originally created by the HPC team of Ghent University (http://ugent.be/hpc/en),
# with support of Ghent University (http://ugent.be/hpc),
# the Flemish Supercomputer Centre (VSC) (https://www.vscentrum.be),
# Flemish Research Foundation (FWO) (http://www.fwo.be/en)
# and the Department of Economy, Science and Innovation (EWI) (http://www.ewi-vlaanderen.be/en).
#
# https://github.com/easybuilders/easybuild
#
# EasyBuild is free software: you can redistribute it and/or modify
# it under the terms of the GNU General Public License as published by
# the Free Software Foundation v2.
#
# EasyBuild is distributed in the hope that it will be useful,
# but WITHOUT ANY WARRANTY; without even the implied warranty of
# MERCHANTABILITY or FITNESS FOR A PARTICULAR PURPOSE.  See the
# GNU General Public License for more details.
#
# You should have received a copy of the GNU General Public License
# along with EasyBuild.  If not, see <http://www.gnu.org/licenses/>.
##
"""
EasyBuild support for SuiteSparse, implemented as an easyblock

@author: Stijn De Weirdt (Ghent University)
@author: Dries Verdegem (Ghent University)
@author: Kenneth Hoste (Ghent University)
@author: Pieter De Baets (Ghent University)
@author: Jens Timmerman (Ghent University)
@author: Damian Alvarez (Forschungszentrum Juelich GmbH)
"""
import fileinput
import re
import os
import sys
<<<<<<< HEAD
import stat
=======
>>>>>>> ba3635f6
from easybuild.tools import LooseVersion

from easybuild.easyblocks.generic.configuremake import ConfigureMake
from easybuild.framework.easyconfig import CUSTOM
from easybuild.tools import toolchain
from easybuild.tools.build_log import EasyBuildError
from easybuild.tools.filetools import mkdir, write_file
from easybuild.tools.modules import get_software_root
from easybuild.tools.modules import get_software_libdir
from easybuild.tools.systemtools import get_shared_lib_ext


class EB_SuiteSparse(ConfigureMake):
    """Support for building SuiteSparse."""

    @staticmethod
    def extra_options(extra_vars=None):
        """Define extra easyconfig parameters"""
        extra_vars = {
            'cmake_options': ['', "CMAKE_OPTIONS used by SuiteSparse since v6.0", CUSTOM],
        }
        return ConfigureMake.extra_options(extra_vars)

    def __init__(self, *args, **kwargs):
        """Custom constructor for SuiteSparse easyblock, initialize custom class parameters."""
        super(EB_SuiteSparse, self).__init__(*args, **kwargs)
        self.config_name = 'UNKNOWN'

    def configure_step(self):
        """Configure build by patching UFconfig.mk or SuiteSparse_config.mk."""

        if LooseVersion(self.version) < LooseVersion('4.0'):
            self.config_name = 'UFconfig'
        elif LooseVersion(self.version) < LooseVersion('6.0.0'):
            self.config_name = 'SuiteSparse_config'
        else:
            # config file is removed after v6.0.0
            self.config_name = ''

        cfgvars = {
            'CC': os.getenv('CC'),
            'CFLAGS': os.getenv('CFLAGS'),
            'CXX': os.getenv('CXX'),
            'F77': os.getenv('F77'),
            'F77FLAGS': os.getenv('F77FLAGS'),
            'BLAS': os.getenv('LIBBLAS_MT'),
            'LAPACK': os.getenv('LIBLAPACK_MT'),
        }

        cmake = get_software_root('CMake')
        if not cmake and LooseVersion(self.version) >= LooseVersion('5.1.2'):
            # graphblas exists from v5.1.2, needs cmake
            raise EasyBuildError("CMake module is not loaded")

        # Get CUDA and set it up appropriately
        cuda = get_software_root('CUDA')
        if cuda:
            cuda_cc_space_sep = self.cfg.get_cuda_cc_template_value('cuda_cc_space_sep').replace('.', '').split()
            nvcc_gencode = ' '.join(['-gencode=arch=compute_' + x + ',code=sm_' + x for x in cuda_cc_space_sep])
            cfgvars.update({
                'NVCCFLAGS': ' '.join(['-Xcompiler', '-fPIC', '-O3', nvcc_gencode]),
            })

        # Get METIS or ParMETIS settings
        metis = get_software_root('METIS')
        parmetis = get_software_root('ParMETIS')
        if parmetis or metis:
            if parmetis:
                metis_name = 'ParMETIS'
            else:
                metis_name = 'METIS'
            metis_path = get_software_root(metis_name)
            metis_include = os.path.join(metis_path, 'include')
            metis_libs = os.path.join(metis_path, get_software_libdir(metis_name), 'libmetis.a')

        else:
            self.log.info("Use METIS built in SuiteSparse")
            # raise EasyBuildError("Neither METIS or ParMETIS module loaded.")

        # config file can catch environment variables after v4.5.0
        if LooseVersion(self.version) < LooseVersion('4.5.0'):
            cfgvars.update({
                'INSTALL_LIB': os.path.join(self.installdir, 'lib'),
                'INSTALL_INCLUDE': os.path.join(self.installdir, 'include'),
            })
            if parmetis or metis:
                cfgvars.update({
                    'METIS_PATH': metis_path,
                    'METIS': metis_libs,
                })

            # patch file
            fp = os.path.join(self.cfg['start_dir'], self.config_name, '%s.mk' % self.config_name)

            try:
                for line in fileinput.input(fp, inplace=1, backup='.orig'):
                    for (var, val) in list(cfgvars.items()):
                        # Let's overwrite NVCCFLAGS at the end, since the line breaks and
                        # the fact that it appears multiple times makes it tricky to handle it properly
                        # path variables are also moved to the end
                        if var not in ['NVCCFLAGS', 'INSTALL_LIB', 'INSTALL_INCLUDE', 'METIS_PATH']:
                            orig_line = line
                            # for variables in cfgvars, substiture lines assignment
                            # in the file, whatever they are, by assignments to the
                            # values in cfgvars
                            line = re.sub(r"^\s*(%s\s*=\s*).*\n$" % var,
                                          r"\1 %s # patched by EasyBuild\n" % val,
                                          line)
                            if line != orig_line:
                                cfgvars.pop(var)
                    sys.stdout.write(line)
            except IOError as err:
                raise EasyBuildError("Failed to patch %s in: %s", fp, err)

            # add remaining entries at the end
            if cfgvars:
                cfgtxt = '# lines below added automatically by EasyBuild\n'
                cfgtxt += '\n'.join(["%s = %s" % (var, val) for (var, val) in cfgvars.items()])
                write_file(fp, cfgtxt, append=True)

        elif LooseVersion(self.version) < LooseVersion('6.0.0'):
            # avoid that (system) Intel compilers are always considered
            self.cfg.update('prebuildopts', 'AUTOCC=no')

            # Set BLAS and LAPACK libraries as specified in SuiteSparse README.txt
            self.cfg.update('buildopts', 'BLAS="%s"' % cfgvars.get('BLAS'))
            self.cfg.update('buildopts', 'LAPACK="%s"' % cfgvars.get('LAPACK'))

            self.cfg.update('installopts', 'INSTALL="%s"' % self.installdir)
            self.cfg.update('installopts', 'BLAS="%s"' % cfgvars.get('BLAS'))
            self.cfg.update('installopts', 'LAPACK="%s"' % cfgvars.get('LAPACK'))

            if LooseVersion(self.version) >= LooseVersion('5.1.2'):
                # v5.0.0 until v5.1.2 has no CMAKE_OPTIONS to set, patches are needed
                self.cfg.update('preinstallopts', 'CMAKE_OPTIONS="-DCMAKE_INSTALL_PREFIX=%s"' % self.installdir)

            # set METIS library
            if parmetis or metis:
                if LooseVersion(self.version) == LooseVersion('4.5.0'):
                    self.cfg.update('buildopts', 'METIS_PATH="%s"' % metis_path)
                    self.cfg.update('installopts', 'METIS_PATH="%s"' % metis_path)
                else:
                    self.cfg.update('buildopts', 'MY_METIS_LIB="%s"' % metis_libs)
                    self.cfg.update('buildopts', 'MY_METIS_INC="%s"' % metis_include)
                    self.cfg.update('installopts', 'MY_METIS_LIB="%s"' % metis_libs)
                    self.cfg.update('installopts', 'MY_METIS_INC="%s"' % metis_include)

        else:
            # after v6.0.0, no option for metis, its own metis is used anyway
            # set CMAKE_OPTIONS if it is not specified in easyconfigs
            # CMAKE_INSTALL_PREFIX is managed by easybuild
            cmake_options = '-DCMAKE_INSTALL_PREFIX=%s' % self.installdir

            lapack_lib = self.toolchain.lapack_family()
            if '-DBLA_VENDOR=' in self.cfg['cmake_options']:
                blas_lapack = ''
            elif lapack_lib == toolchain.FLEXIBLAS:
                blas_lapack = '-DBLA_VENDOR=FlexiBLAS'
            elif lapack_lib == toolchain.INTELMKL:
                blas_lapack = '-DBLA_VENDOR=Intel'
            elif lapack_lib == toolchain.OPENBLAS:
                blas_lapack = '-DBLA_VENDOR=OpenBLAS'
            else:
                raise EasyBuildError("BLA_VENDOR is not assigned and FlexiBLAS/MKL/OpenBLAS are not found. "
                                     "Please assign BLA_VENDOR in cmake_options in easyconfigs")

            cmake_options = ' '.join([cmake_options, blas_lapack, self.cfg['cmake_options']])
            self.cfg.update('prebuildopts', 'CMAKE_OPTIONS="%s"' % cmake_options)

    def install_step(self):
        """Install by copying the contents of the builddir to the installdir (preserving permissions)"""

        if LooseVersion(self.version) < LooseVersion('4.5.0'):
            mkdir(os.path.join(self.installdir, 'lib'))
            mkdir(os.path.join(self.installdir, 'include'))

        super(EB_SuiteSparse, self).install_step()

    def sanity_check_step(self):
        """Custom sanity check for SuiteSparse."""

        # Make sure that SuiteSparse did NOT compile its own Metis
        if os.path.exists(os.path.join(self.installdir, 'lib', 'libmetis.%s' % get_shared_lib_ext())):
            raise EasyBuildError("SuiteSparse has compiled its own Metis. This will conflict with the Metis build."
                                 " The SuiteSparse EasyBlock need to be updated!")

        shlib_ext = get_shared_lib_ext()
        libnames = ['AMD', 'BTF', 'CAMD', 'CCOLAMD', 'CHOLMOD', 'COLAMD', 'CXSparse', 'KLU',
                    'LDL', 'RBio', 'SPQR', 'UMFPACK']
        if LooseVersion(self.version) < LooseVersion('4.5'):
            libs = [os.path.join('lib', 'lib%s.a' % x.lower()) for x in libnames]
        else:
            libs = [os.path.join('lib', 'lib%s.%s' % (x.lower(), shlib_ext)) for x in libnames]

        custom_paths = {
            'files': libs,
            'dirs': [],
        }

        super(EB_SuiteSparse, self).sanity_check_step(custom_paths=custom_paths)<|MERGE_RESOLUTION|>--- conflicted
+++ resolved
@@ -35,11 +35,8 @@
 import fileinput
 import re
 import os
+import stat
 import sys
-<<<<<<< HEAD
-import stat
-=======
->>>>>>> ba3635f6
 from easybuild.tools import LooseVersion
 
 from easybuild.easyblocks.generic.configuremake import ConfigureMake
