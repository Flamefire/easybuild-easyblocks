--- conflicted
+++ resolved
@@ -73,16 +73,5 @@
         # Stata depends on a very old version of libpng, so we need to provide it
         res = run_shell_cmd("ldd %s" % os.path.join(self.installdir, 'stata'))
         regex = re.compile('libpng.*not found', re.M)
-<<<<<<< HEAD
         if regex.search(res.output):
-            raise EasyBuildError("Required libpng library for 'stata' is not available")
-
-    def make_module_req_guess(self):
-        """Add top install directory to $PATH for Stata"""
-        guesses = super(EB_Stata, self).make_module_req_guess()
-        guesses['PATH'] = ['']
-        return guesses
-=======
-        if regex.search(out):
-            raise EasyBuildError("Required libpng library for 'stata' is not available")
->>>>>>> ee54421c
+            raise EasyBuildError("Required libpng library for 'stata' is not available")