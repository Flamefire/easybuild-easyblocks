#!/usr/bin/env python
##
# Copyright 2009-2025 Ghent University
#
# This file is part of EasyBuild,
# originally created by the HPC team of Ghent University (http://ugent.be/hpc/en),
# with support of Ghent University (http://ugent.be/hpc),
# the Flemish Supercomputer Centre (VSC) (https://www.vscentrum.be),
# Flemish Research Foundation (FWO) (http://www.fwo.be/en)
# and the Department of Economy, Science and Innovation (EWI) (http://www.ewi-vlaanderen.be/en).
#
# https://github.com/easybuilders/easybuild
#
# EasyBuild is free software: you can redistribute it and/or modify
# it under the terms of the GNU General Public License as published by
# the Free Software Foundation v2.
#
# EasyBuild is distributed in the hope that it will be useful,
# but WITHOUT ANY WARRANTY; without even the implied warranty of
# MERCHANTABILITY or FITNESS FOR A PARTICULAR PURPOSE.  See the
# GNU General Public License for more details.
#
# You should have received a copy of the GNU General Public License
# along with EasyBuild.  If not, see <http://www.gnu.org/licenses/>.
##
"""
EasyBuild support for installing Cargo packages (Rust lang package system)

@author: Mikael Oehman (Chalmers University of Technology)
@author: Alex Domingo (Vrije Universiteit Brussel)
@author: Alexander Grund (TU Dresden)
"""

import os
import re
import shutil
import tempfile
from glob import glob

import easybuild.tools.environment as env
import easybuild.tools.systemtools as systemtools
from easybuild.framework.easyconfig import CUSTOM
from easybuild.framework.extensioneasyblock import ExtensionEasyBlock
from easybuild.tools.build_log import EasyBuildError, print_warning
from easybuild.tools.config import build_option
<<<<<<< HEAD
from easybuild.tools.filetools import CHECKSUM_TYPE_SHA256, compute_checksum, copy_dir, extract_file, mkdir
from easybuild.tools.filetools import read_file, remove_dir, write_file
from easybuild.tools.run import run_cmd
=======
from easybuild.tools.filetools import CHECKSUM_TYPE_SHA256, compute_checksum, extract_file, mkdir, move_file
from easybuild.tools.filetools import read_file, write_file
from easybuild.tools.run import run_shell_cmd
>>>>>>> 12d17ba2
from easybuild.tools.toolchain.compiler import OPTARCH_GENERIC

CRATESIO_SOURCE = "https://crates.io/api/v1/crates"

CONFIG_TOML_SOURCE_VENDOR = """
[source.vendored-sources]
directory = "{vendor_dir}"

[source.crates-io]
replace-with = "vendored-sources"

"""

CONFIG_TOML_SOURCE_GIT = """
[source."{url}?rev={rev}"]
git = "{url}"
rev = "{rev}"
replace-with = "vendored-sources"
"""

CONFIG_TOML_SOURCE_GIT_BRANCH = """
[source."{url}?rev={rev}"]
git = "{url}"
rev = "{rev}"
branch = "{branch}"
replace-with = "vendored-sources"
"""

CARGO_CHECKSUM_JSON = '{{"files": {{}}, "package": "{checksum}"}}'


def get_virtual_workspace_members(crate_dir):
    """Find all members of a cargo virtual workspace in crate_dir.

    (Minimally) parse the Cargo.toml file.
    If it is a virtual workspace ([workspace] and no [package]) return all members (subfolder names).
    Otherwise return None.
    """
    cargo_toml = os.path.join(crate_dir, 'Cargo.toml')
    lines = [line.strip() for line in read_file(cargo_toml).splitlines()]
    if '[package]' in lines:
        return None

    # We are looking for this:
    # [workspace]
    # members = [
    # "reqwest-middleware",
    # "reqwest-tracing",
    # "reqwest-retry",
    # ]

    try:
        start_idx = lines.index('[workspace]')
    except ValueError:
        return None
    # Find "members = [" and concatenate the value, stop at end of section or file
    member_str = None
    for line in lines[start_idx + 1:]:
        if line.startswith('#'):
            continue  # Skip comments
        if re.match(r'\[\w+\]', line):
            break
        if member_str is None:
            m = re.match(r'members\s+=\s+\[', line)
            if m:
                member_str = line[m.end():]
        elif line.endswith(']'):
            member_str += line[:-1].strip()
            break
        else:
            member_str += line
    # Split at commas after removing possibly trailing ones and remove the quotes
    members = [member.strip().strip('"') for member in member_str.rstrip(',').split(',')]
    # Sanity check that we didn't pick up anything unexpected
    invalid_members = [member for member in members if not re.match(r'(\w|-)+', member)]
    if invalid_members:
        raise EasyBuildError('Failed to parse %s: Found seemingly invalid members: %s',
                             cargo_toml, ', '.join(invalid_members))
    return members


def get_checksum(src, log):
    """Get the checksum from an extracted source"""
    checksum = src['checksum']
    if isinstance(checksum, dict):
        try:
            checksum = checksum[src['name']]
        except KeyError:
            log.warning('No checksum for %s in %s', checksum, src['name'])
            checksum = None
    return checksum


class Cargo(ExtensionEasyBlock):
    """Support for installing Cargo packages (Rust)"""

    @staticmethod
    def extra_options(extra_vars=None):
        """Define extra easyconfig parameters specific to Cargo"""
        extra_vars = ExtensionEasyBlock.extra_options(extra_vars)
        extra_vars.update({
            'enable_tests': [True, "Enable building of tests", CUSTOM],
            'offline': [True, "Build offline", CUSTOM],
            'lto': [None, "Override default LTO flag ('fat', 'thin', 'off')", CUSTOM],
            'crates': [[], "List of (crate, version, [repo, rev]) tuples to use", CUSTOM],
        })

        return extra_vars

    @staticmethod
    def crate_src_filename(pkg_name, pkg_version, _url=None, rev=None):
        """Crate tarball filename based on package name, version and optionally git revision"""
        filename = [pkg_name, pkg_version]
        filename_ext = '.tar.gz'

        if rev is not None:
            # sources from a git repo
            filename.append(rev[:8])  # append short commit hash
            filename_ext = '.tar.xz'  # use a reproducible archive format

        return '-'.join(filename) + filename_ext

    @staticmethod
    def crate_download_filename(pkg_name, pkg_version):
        """Crate download filename based on package name and version"""
        return f"{pkg_name}/{pkg_version}/download"

    def rustc_optarch(self):
        """Determines what architecture to target.
        Translates GENERIC optarch, and respects rustc specific optarch.
        General optarchs are ignored as there is no direct translation.
        """
        generic = '-C target-cpu=generic'
        if systemtools.get_cpu_architecture() == systemtools.X86_64:
            generic = '-C target-cpu=x86-64'

        optimal = '-C target-cpu=native'

        optarch = build_option('optarch')
        if optarch:
            if isinstance(optarch, dict):
                if 'rustc' in optarch:
                    rust_optarch = optarch['rustc']
                    if rust_optarch == OPTARCH_GENERIC:
                        return generic
                    else:
                        return '-' + rust_optarch
                self.log.info(f"Given 'optarch' has no specific information on rustc, so using {optimal}")
            elif optarch == OPTARCH_GENERIC:
                return generic
            else:
                self.log.warning(f"Ignoring 'optarch' because there is no translation for rustc, so using {optimal}")

        return optimal

    def __init__(self, *args, **kwargs):
        """Constructor for Cargo easyblock."""
        super(Cargo, self).__init__(*args, **kwargs)
        self.cargo_home = os.path.join(self.builddir, '.cargo')
        self.set_cargo_vars()

        # Populate sources from "crates" list of tuples
        sources = []
        for crate_info in self.crates:
            if len(crate_info) == 2:
                sources.append({
                    'download_filename': self.crate_download_filename(*crate_info),
                    'filename': self.crate_src_filename(*crate_info),
                    'source_urls': [CRATESIO_SOURCE],
                    'alt_location': 'crates.io',
                })
            else:
                crate, version, repo, rev = crate_info
                url, repo_name = repo.rsplit('/', maxsplit=1)
                if repo_name.endswith('.git'):
                    repo_name = repo_name[:-4]
                sources.append({
                    'git_config': {'url': url, 'repo_name': repo_name, 'commit': rev},
                    'filename': self.crate_src_filename(crate, version, rev=rev),
                })

        # copy EasyConfig instance before we make changes to it
        self.cfg = self.cfg.copy()

        self.cfg.update('sources', sources)

    def set_cargo_vars(self):
        """Set environment variables for Rust compilation and Cargo"""
        env.setvar('CARGO_HOME', self.cargo_home)
        env.setvar('RUSTC', 'rustc')
        env.setvar('RUSTDOC', 'rustdoc')
        env.setvar('RUSTFMT', 'rustfmt')
        env.setvar('RUSTFLAGS', self.rustc_optarch())
        env.setvar('RUST_LOG', 'DEBUG')
        env.setvar('RUST_BACKTRACE', '1')

    @property
    def crates(self):
        """Return the crates as defined in the EasyConfig"""
        return self.cfg['crates']

    def load_module(self, *args, **kwargs):
        """(Re)set environment variables after loading module file.

        Required here to ensure the variables are defined for stand-alone installations and extensions,
        because the environment is reset to the initial environment right before loading the module.
        """
        super(Cargo, self).load_module(*args, **kwargs)
        self.set_cargo_vars()

    def extract_step(self):
        """
        Unpack the source files and populate them with required .cargo-checksum.json if offline
        """
        self.vendor_dir = os.path.join(self.builddir, 'easybuild_vendor')
        mkdir(self.vendor_dir)

        vendor_crates = {self.crate_src_filename(*crate): crate for crate in self.crates}
        # Track git sources for building the cargo config and avoiding duplicated folders
        git_sources = {}

        for src in self.src:
            # Check if the source is a vendored crate
            is_vendor_crate = src['name'] in vendor_crates
            if is_vendor_crate:
                # Store crate for later
                src['crate'] = vendor_crates[src['name']]
                crate_name = src['crate'][0]

            # Check for git crates, `git_key` will be set to a true-ish value for those
            if not is_vendor_crate or len(src['crate']) == 2:
                git_key = None
            else:
                git_key = src['crate'][2:]
                git_repo, rev = git_key
                self.log.debug("Sources of %s(%s) belong to git repo: %s rev %s",
                               crate_name, src['name'], git_repo, rev)
                # Do a sanity check that sources for the same repo and revision are the same
                try:
                    previous_source = git_sources[git_key]
                except KeyError:
                    git_sources[git_key] = src
                else:
                    previous_checksum = get_checksum(previous_source, self.log)
                    current_checksum = get_checksum(src, self.log)
                    if previous_checksum and current_checksum and previous_checksum != current_checksum:
                        raise EasyBuildError("Sources for the same git repository need to be identical. "
                                             "Mismatch found for %s rev %s in %s (checksum: %s) vs %s (checksum: %s)",
                                             git_repo, rev, previous_source['name'], previous_checksum,
                                             src['name'], current_checksum)
                    self.log.info("Source %s already extracted to %s by %s. Skipping extraction.",
                                  src['name'], previous_source['finalpath'], previous_source['name'])
                    src['finalpath'] = previous_source['finalpath']
                    continue

            # Extract dependency crates into vendor subdirectory, separate from sources of main package
<<<<<<< HEAD
            extraction_dir = self.vendor_dir if is_vendor_crate else self.builddir
=======
            extraction_dir = self.builddir
            if is_vendor_crate:
                extraction_dir = self.git_vendor_dir if git_key else self.vendor_dir
>>>>>>> 12d17ba2

            self.log.info("Unpacking source of %s", src['name'])
            existing_dirs = set(os.listdir(extraction_dir))
            extract_file(src['path'], extraction_dir, cmd=src['cmd'],
                         extra_options=self.cfg['unpack_options'], change_into_dir=False)
            new_extracted_dirs = set(os.listdir(extraction_dir)) - existing_dirs

            if len(new_extracted_dirs) == 0:
                # Extraction went wrong
                raise EasyBuildError("Unpacking sources of '%s' failed", src['name'])
            # There can be multiple folders but we just use the first new one as the finalpath
            if len(new_extracted_dirs) > 1:
                self.log.warning(f"Found multiple folders when extracting {src['name']}: "
                                 f"{', '.join(new_extracted_dirs)}.")
            src_dir = os.path.join(extraction_dir, new_extracted_dirs.pop())
            self.log.debug("Unpacked sources of %s into: %s", src['name'], src_dir)

            src['finalpath'] = src_dir

<<<<<<< HEAD
        if self.cfg['offline']:
            self._setup_offline_config(git_sources)
=======
        self._setup_offline_config(git_sources)
>>>>>>> 12d17ba2

    def _setup_offline_config(self, git_sources):
        """
        Setup the configuration required for offline builds
        :param git_sources: dict mapping (git_repo, rev) to extracted source
        """
        self.log.info("Setting up vendored crates for offline operation")

        self.log.debug("Setting up checksum files and unpacking workspaces with virtual manifest")
        path_to_source = {src['finalpath']: src for src in self.src}
        tmp_dir = tempfile.mkdtemp(dir=self.builddir, prefix='tmp_crate_')
        # Add checksum file for each crate such that it is recognized by cargo.
        # Glob to catch multiple folders in a source archive.
        crate_dirs = [os.path.dirname(p) for p in glob(os.path.join(self.vendor_dir, '*', 'Cargo.toml'))]
        for crate_dir in crate_dirs:
            src = path_to_source.get(crate_dir)
            if src:
                try:
                    checksum = src[CHECKSUM_TYPE_SHA256]
                except KeyError:
                    self.log.debug(f"Computing checksum for {src['path']}.")
                    checksum = compute_checksum(src['path'], checksum_type=CHECKSUM_TYPE_SHA256)
            else:
                self.log.debug(f'No source found for {crate_dir}. Using nul-checksum for vendoring')
                checksum = 'null'
            # Sources might contain multiple crates/folders in a so-called "workspace".
            # If there isn't a main package (Only "[workspace]" section and no "[package]" section) we have to move
            # the individual packages out of the workspace or cargo fails with
            # "found a virtual manifest at [...]Cargo.toml instead of a package manifest"
            member_dirs = get_virtual_workspace_members(crate_dir)
            if member_dirs:
                self.log.info(f'Found virtual manifest in {crate_dir}. Members: ' + ', '.join(member_dirs))
                crate_dirs = []
                tmp_crate_dir = os.path.join(tmp_dir, os.path.basename(crate_dir))
                shutil.move(crate_dir, tmp_crate_dir)
                for crate in member_dirs:
                    target_path = os.path.join(self.vendor_dir, crate)
                    if os.path.exists(target_path):
                        raise EasyBuildError(f'Cannot move {crate} out of {os.path.basename(crate_dir)} '
                                             f'as target path {target_path} exists')
                    # Use copy_dir to resolve symlinks that might point to the parent folder
                    copy_dir(os.path.join(tmp_crate_dir, crate), target_path, symlinks=False)
                    crate_dirs.append(target_path)
                remove_dir(tmp_crate_dir)
            else:
                crate_dirs = [crate_dir]
            for crate_dir in crate_dirs:
                self.log.info('creating .cargo-checksums.json file for %s', os.path.basename(crate_dir))
                chkfile = os.path.join(crate_dir, '.cargo-checksum.json')
                write_file(chkfile, CARGO_CHECKSUM_JSON.format(checksum=checksum))

        self.log.debug("Writting config.toml entry for vendored crates from crate.io")
        config_toml = os.path.join(self.cargo_home, 'config.toml')
        # Replace crates-io with vendored sources using build dir wide toml file in CARGO_HOME
        write_file(config_toml, CONFIG_TOML_SOURCE_VENDOR.format(vendor_dir=self.vendor_dir))

        # Tell cargo about the vendored git sources to avoid it failing with:
        # Unable to update https://github.com/[...]
        # can't checkout from 'https://github.com/[...]]': you are in the offline mode (--offline)
        for (git_repo, rev), src in git_sources.items():
            crate_name = src['crate'][0]
<<<<<<< HEAD
            git_branch = self._get_crate_git_repo_branch(crate_name)
            template = CONFIG_TOML_SOURCE_GIT_BRANCH if git_branch else CONFIG_TOML_SOURCE_GIT
            self.log.debug(f"Writing config.toml entry for git repo: {git_repo} branch {git_branch}, rev {rev}")
            write_file(config_toml, template.format(url=git_repo, rev=rev, branch=git_branch), append=True)
=======
            src_dir = src['finalpath']
            if os.path.dirname(src_dir) == self.vendor_dir:
                # Non-workspace sources are in vendor_dir
                git_branch = self._get_crate_git_repo_branch(crate_name)
                template = CONFIG_TOML_SOURCE_GIT_BRANCH if git_branch else CONFIG_TOML_SOURCE_GIT
                self.log.debug(f"Writing config.toml entry for git repo: {git_repo} branch {git_branch}, rev {rev}")
                write_file(
                    config_toml,
                    template.format(url=git_repo, rev=rev, branch=git_branch),
                    append=True
                )
            else:
                self.log.debug("Writing config.toml entry for git repo: %s rev %s", git_repo, rev)
                # Workspace sources stay in their own separate folder.
                # We cannot have a `directory = "<dir>"` entry where a folder containing a workspace is inside
                write_file(
                    config_toml,
                    CONFIG_TOML_SOURCE_GIT_WORKSPACE.format(url=git_repo, rev=rev, workspace_dir=src_dir),
                    append=True
                )
>>>>>>> 12d17ba2

        # Use environment variable since it would also be passed along to builds triggered via python packages
        env.setvar('CARGO_NET_OFFLINE', 'true')

    def _get_crate_git_repo_branch(self, crate_name):
        """
        Find the dependency definition for given crate in all Cargo.toml files of sources
        Return branch target for given crate_name if any
        """
        # Search all Cargo.toml files in main source and vendored crates
<<<<<<< HEAD
        cargo_toml_files = sum((glob(os.path.join(path, '**', 'Cargo.toml'), recursive=True)
                                for path in (self.src[0]['finalpath'], self.vendor_dir)),
                               start=[])
=======
        cargo_toml_files = []
        for cargo_source_dir in (self.src[0]['finalpath'], self.vendor_dir, self.git_vendor_dir):
            cargo_toml_files.extend(glob(os.path.join(cargo_source_dir, '**', 'Cargo.toml'), recursive=True))

>>>>>>> 12d17ba2
        if not cargo_toml_files:
            raise EasyBuildError("Cargo.toml file not found in sources")

        self.log.debug(
            f"Searching definition of crate '{crate_name}' in the following files: {', '.join(cargo_toml_files)}"
        )

        git_repo_spec = re.compile(re.escape(crate_name) + r"\s*=\s*{([^}]*)}", re.M)
        git_branch_spec = re.compile(r'branch\s*=\s*"([^"]*)"', re.M)

        for cargo_toml in cargo_toml_files:
            git_repo_crate = git_repo_spec.search(read_file(cargo_toml))
            if git_repo_crate:
                self.log.debug(f"Found specification in {cargo_toml} for crate '{crate_name}': " +
                               git_repo_crate.group())
                git_repo_crate_contents = git_repo_crate.group(1)
                git_branch_crate = git_branch_spec.search(git_repo_crate_contents)
                if git_branch_crate:
                    self.log.debug(f"Found git branch requirement for crate '{crate_name}': " +
                                   git_branch_crate.group())
                    return git_branch_crate.group(1)

        return None

    def configure_step(self):
        """Empty configuration step."""
        pass

    @property
    def profile(self):
        return 'debug' if self.toolchain.options.get('debug', None) else 'release'

    def build_step(self):
        """Build with cargo"""
        parallel = ''
        if self.cfg.parallel > 1:
            parallel = f"-j {self.cfg.parallel}"

        tests = ''
        if self.cfg['enable_tests']:
            tests = "--tests"

        lto = ''
        if self.cfg['lto'] is not None:
            lto = f'--config profile.{self.profile}.lto="{self.cfg["lto"]}"'

        run_shell_cmd('rustc --print cfg')  # for tracking in log file
        cmd = ' '.join([
            self.cfg['prebuildopts'],
            'cargo build',
            '--profile=' + self.profile,
            lto,
            tests,
            parallel,
            self.cfg['buildopts'],
        ])
        run_shell_cmd(cmd)

    def test_step(self):
        """Test with cargo"""
        if self.cfg['enable_tests']:
            cmd = ' '.join([
                self.cfg['pretestopts'],
                'cargo test',
                '--profile=' + self.profile,
                self.cfg['testopts'],
            ])
            run_shell_cmd(cmd)

    def install_step(self):
        """Install with cargo"""
        cmd = ' '.join([
            self.cfg['preinstallopts'],
            'cargo install',
            '--profile=' + self.profile,
            '--root=' + self.installdir,
            '--path=.',
            self.cfg['installopts'],
        ])
        run_shell_cmd(cmd)


def generate_crate_list(sourcedir):
    """Helper for generating crate list"""
    from urllib.parse import parse_qs, urlsplit  # pylint: disable=import-outside-toplevel

    import toml  # pylint: disable=import-outside-toplevel

    cargo_toml = toml.load(os.path.join(sourcedir, 'Cargo.toml'))

    try:
        cargo_lock = toml.load(os.path.join(sourcedir, 'Cargo.lock'))
    except FileNotFoundError as err:
        print("\nNo Cargo.lock file found. Generate one with 'cargo generate-lockfile'\n")
        raise err

    try:
        app_name = cargo_toml['package']['name']
    except KeyError:
        app_name = os.path.basename(os.path.abspath(sourcedir))
        print_warning('Did not find a [package] name= entry. Assuming it is the folder name: ' + app_name)

    app_in_cratesio = False
    crates = []
    other_crates = []
    for dep in cargo_lock['package']:
        name = dep['name']
        version = dep['version']
        try:
            source_url = dep['source']
        except KeyError:
            other_crates.append((name, version))
            continue
        if name == app_name:
            app_in_cratesio = True  # exclude app itself, needs to be first in crates list or taken from pypi
        else:
            if source_url == 'registry+https://github.com/rust-lang/crates.io-index':
                crates.append((name, version))
            else:
                # Lock file has revision and branch in the url
                url = re.sub(r'^(registry|git)\+', '', source_url)  # Strip prefix if present
                parsed_url = urlsplit(url)
                url = re.split('[#?]', url, maxsplit=1)[0]  # Remove query and fragment
                rev = parsed_url.fragment
                if not rev:
                    raise ValueError(f"Revision not found in URL {url}")
                qs = parse_qs(parsed_url.query)
                rev_qs = qs.get('rev', [None])[0]
                if rev_qs is not None and rev_qs != rev:
                    raise ValueError(f"Found different revision in query of URL {url}: {rev_qs} (expected: {rev})")
                crates.append((name, version, url, rev))
    return app_in_cratesio, crates, other_crates


def main():
    import sys  # pylint: disable=import-outside-toplevel
    if len(sys.argv) != 2:
        print('Expected path to folder containing Cargo.[toml,lock]')
        sys.exit(1)
    app_in_cratesio, crates, other = generate_crate_list(sys.argv[1])
    print('Other crates (no source in Cargo.lock):', other)
    if app_in_cratesio or crates:
        print('crates = [')
        if app_in_cratesio:
            print('    (name, version),')
        for crate_info in sorted(crates):
            print("    %s," % str(crate_info))
        print(']')


if __name__ == '__main__':
    main()<|MERGE_RESOLUTION|>--- conflicted
+++ resolved
@@ -43,15 +43,9 @@
 from easybuild.framework.extensioneasyblock import ExtensionEasyBlock
 from easybuild.tools.build_log import EasyBuildError, print_warning
 from easybuild.tools.config import build_option
-<<<<<<< HEAD
 from easybuild.tools.filetools import CHECKSUM_TYPE_SHA256, compute_checksum, copy_dir, extract_file, mkdir
 from easybuild.tools.filetools import read_file, remove_dir, write_file
-from easybuild.tools.run import run_cmd
-=======
-from easybuild.tools.filetools import CHECKSUM_TYPE_SHA256, compute_checksum, extract_file, mkdir, move_file
-from easybuild.tools.filetools import read_file, write_file
 from easybuild.tools.run import run_shell_cmd
->>>>>>> 12d17ba2
 from easybuild.tools.toolchain.compiler import OPTARCH_GENERIC
 
 CRATESIO_SOURCE = "https://crates.io/api/v1/crates"
@@ -308,13 +302,7 @@
                     continue
 
             # Extract dependency crates into vendor subdirectory, separate from sources of main package
-<<<<<<< HEAD
             extraction_dir = self.vendor_dir if is_vendor_crate else self.builddir
-=======
-            extraction_dir = self.builddir
-            if is_vendor_crate:
-                extraction_dir = self.git_vendor_dir if git_key else self.vendor_dir
->>>>>>> 12d17ba2
 
             self.log.info("Unpacking source of %s", src['name'])
             existing_dirs = set(os.listdir(extraction_dir))
@@ -334,12 +322,8 @@
 
             src['finalpath'] = src_dir
 
-<<<<<<< HEAD
         if self.cfg['offline']:
             self._setup_offline_config(git_sources)
-=======
-        self._setup_offline_config(git_sources)
->>>>>>> 12d17ba2
 
     def _setup_offline_config(self, git_sources):
         """
@@ -401,33 +385,10 @@
         # can't checkout from 'https://github.com/[...]]': you are in the offline mode (--offline)
         for (git_repo, rev), src in git_sources.items():
             crate_name = src['crate'][0]
-<<<<<<< HEAD
             git_branch = self._get_crate_git_repo_branch(crate_name)
             template = CONFIG_TOML_SOURCE_GIT_BRANCH if git_branch else CONFIG_TOML_SOURCE_GIT
             self.log.debug(f"Writing config.toml entry for git repo: {git_repo} branch {git_branch}, rev {rev}")
             write_file(config_toml, template.format(url=git_repo, rev=rev, branch=git_branch), append=True)
-=======
-            src_dir = src['finalpath']
-            if os.path.dirname(src_dir) == self.vendor_dir:
-                # Non-workspace sources are in vendor_dir
-                git_branch = self._get_crate_git_repo_branch(crate_name)
-                template = CONFIG_TOML_SOURCE_GIT_BRANCH if git_branch else CONFIG_TOML_SOURCE_GIT
-                self.log.debug(f"Writing config.toml entry for git repo: {git_repo} branch {git_branch}, rev {rev}")
-                write_file(
-                    config_toml,
-                    template.format(url=git_repo, rev=rev, branch=git_branch),
-                    append=True
-                )
-            else:
-                self.log.debug("Writing config.toml entry for git repo: %s rev %s", git_repo, rev)
-                # Workspace sources stay in their own separate folder.
-                # We cannot have a `directory = "<dir>"` entry where a folder containing a workspace is inside
-                write_file(
-                    config_toml,
-                    CONFIG_TOML_SOURCE_GIT_WORKSPACE.format(url=git_repo, rev=rev, workspace_dir=src_dir),
-                    append=True
-                )
->>>>>>> 12d17ba2
 
         # Use environment variable since it would also be passed along to builds triggered via python packages
         env.setvar('CARGO_NET_OFFLINE', 'true')
@@ -438,16 +399,10 @@
         Return branch target for given crate_name if any
         """
         # Search all Cargo.toml files in main source and vendored crates
-<<<<<<< HEAD
-        cargo_toml_files = sum((glob(os.path.join(path, '**', 'Cargo.toml'), recursive=True)
-                                for path in (self.src[0]['finalpath'], self.vendor_dir)),
-                               start=[])
-=======
         cargo_toml_files = []
-        for cargo_source_dir in (self.src[0]['finalpath'], self.vendor_dir, self.git_vendor_dir):
+        for cargo_source_dir in (self.src[0]['finalpath'], self.vendor_dir):
             cargo_toml_files.extend(glob(os.path.join(cargo_source_dir, '**', 'Cargo.toml'), recursive=True))
 
->>>>>>> 12d17ba2
         if not cargo_toml_files:
             raise EasyBuildError("Cargo.toml file not found in sources")
 
