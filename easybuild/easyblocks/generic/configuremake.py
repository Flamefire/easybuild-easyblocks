##
# Copyright 2009-2019 Ghent University
#
# This file is part of EasyBuild,
# originally created by the HPC team of Ghent University (http://ugent.be/hpc/en),
# with support of Ghent University (http://ugent.be/hpc),
# the Flemish Supercomputer Centre (VSC) (https://www.vscentrum.be),
# Flemish Research Foundation (FWO) (http://www.fwo.be/en)
# and the Department of Economy, Science and Innovation (EWI) (http://www.ewi-vlaanderen.be/en).
#
# https://github.com/easybuilders/easybuild
#
# EasyBuild is free software: you can redistribute it and/or modify
# it under the terms of the GNU General Public License as published by
# the Free Software Foundation v2.
#
# EasyBuild is distributed in the hope that it will be useful,
# but WITHOUT ANY WARRANTY; without even the implied warranty of
# MERCHANTABILITY or FITNESS FOR A PARTICULAR PURPOSE.  See the
# GNU General Public License for more details.
#
# You should have received a copy of the GNU General Public License
# along with EasyBuild.  If not, see <http://www.gnu.org/licenses/>.
##
"""
EasyBuild support for software that uses the GNU installation procedure,
i.e. configure/make/make install, implemented as an easyblock.

@author: Stijn De Weirdt (Ghent University)
@author: Dries Verdegem (Ghent University)
@author: Kenneth Hoste (Ghent University)
@author: Pieter De Baets (Ghent University)
@author: Jens Timmerman (Ghent University)
@author: Toon Willems (Ghent University)
<<<<<<< HEAD
@author: Maxime Boissonneault (Compute Canada - Universite Laval)
=======
@author: Alan O'Cais (Juelich Supercomputing Centre)
>>>>>>> 7a3b18fe
"""
import os
import re
import stat
from datetime import datetime

from easybuild.easyblocks import VERSION as EASYBLOCKS_VERSION
from easybuild.framework.easyblock import EasyBlock
from easybuild.framework.easyconfig import CUSTOM
from easybuild.tools.build_log import print_warning
from easybuild.tools.config import source_paths
from easybuild.tools.filetools import CHECKSUM_TYPE_SHA256, adjust_permissions, compute_checksum, download_file
from easybuild.tools.filetools import read_file, remove_file, verify_checksum
from easybuild.tools.run import run_cmd

# string that indicates that a configure script was generated by Autoconf
AUTOCONF_GENERATED_MSG = "Generated by GNU Autoconf"

# download location & SHA256 for config.guess script
# note: if this is updated, don't forget to trash the cached download from generic/Configure/<eb_version>/!
CONFIG_GUESS_VERSION = '2018-08-29'
CONFIG_GUESS_URL_STUB = "https://git.savannah.gnu.org/gitweb/?p=config.git;a=blob_plain;f=config.guess;hb="
CONFIG_GUESS_COMMIT_ID = "59e2ce0e6b46bb47ef81b68b600ed087e14fdaad"
CONFIG_GUESS_SHA256 = "c02eb9cc55c86cfd1e9a794e548d25db5c9539e7b2154beb649bc6e2cbffc74c"


class ConfigureMake(EasyBlock):
    """
    Support for building and installing applications with configure/make/make install
    """

    @staticmethod
    def extra_options(extra_vars=None):
        """Extra easyconfig parameters specific to ConfigureMake."""
        extra_vars = EasyBlock.extra_options(extra=extra_vars)
        extra_vars.update({
            'configure_cmd': ['./configure', "Configure command to use", CUSTOM],
            'build_cmd': ['make', "Build command to use", CUSTOM],
            'install_cmd': ['make install', "Build command to use", CUSTOM],
            'configure_cmd_prefix': ['', "Prefix to be glued before ./configure", CUSTOM],
            'prefix_opt': [None, "Prefix command line option for configure script ('--prefix=' if None)", CUSTOM],
            'tar_config_opts': [False, "Override tar settings as determined by configure.", CUSTOM],
            'build_type': [None, "Value to provide to --build option of configure script, e.g., x86_64-pc-linux-gnu "
                                 "(determined by config.guess shipped with EasyBuild if None,"
                                 " False implies to leave it up to the configure script)", CUSTOM],
            'host_type': [None, "Value to provide to --host option of configure script, e.g., x86_64-pc-linux-gnu "
                                "(determined by config.guess shipped with EasyBuild if None,"
                                " False implies to leave it up to the configure script)", CUSTOM],
        })
        return extra_vars

    def __init__(self, *args, **kwargs):
        """Initialize easyblock."""
        super(ConfigureMake, self).__init__(*args, **kwargs)

        self.config_guess = None

    def obtain_config_guess(self, download_source_path=None, search_source_paths=None):
        """
        Locate or download an up-to-date config.guess for use with ConfigureMake

        :param download_source_path: Path to download config.guess to
        :param search_source_paths: Paths to search for config.guess
        :return: Path to config.guess or None
        """
        eb_source_paths = source_paths()
        if download_source_path is None:
            download_source_path = eb_source_paths[0]
        if search_source_paths is None:
            search_source_paths = eb_source_paths

        config_guess = 'config.guess'
        sourcepath_subdir = os.path.join('generic', 'eb_v%s' % EASYBLOCKS_VERSION, 'ConfigureMake')

        config_guess_path = None

        # check if config.guess has already been downloaded to source path
        for path in eb_source_paths:
            cand_config_guess_path = os.path.join(path, sourcepath_subdir, config_guess)
            if os.path.isfile(cand_config_guess_path):
                config_guess_path = cand_config_guess_path
                self.log.info("Found recent %s at %s, using it if required", config_guess, config_guess_path)
                break

        # if not found, try to download it
        if config_guess_path is None:
            cand_config_guess_path = os.path.join(download_source_path, sourcepath_subdir, config_guess)
            config_guess_url = CONFIG_GUESS_URL_STUB + CONFIG_GUESS_COMMIT_ID
            downloaded_path = download_file(config_guess, config_guess_url, cand_config_guess_path)
            if downloaded_path is not None:
                # verify SHA256 checksum of download to avoid using a corrupted download
                if verify_checksum(downloaded_path, CONFIG_GUESS_SHA256):
                    config_guess_path = downloaded_path
                    # add execute permissions
                    adjust_permissions(downloaded_path, stat.S_IXUSR | stat.S_IXGRP | stat.S_IXOTH, add=True)
                    self.log.info("Downloaded recent %s to %s, using it if required", config_guess, config_guess_path)
                else:
                    self.log.warning("Checksum failed for downloaded file %s, not using it!", downloaded_path)
                    remove_file(downloaded_path)
            else:
                self.log.warning("Failed to download recent %s to %s for use with ConfigureMake easyblock (if needed)",
                                 config_guess, cand_config_guess_path)

        return config_guess_path

    def check_config_guess(self):
        """Check timestamp & SHA256 checksum of config.guess script."""
        # log version, timestamp & SHA256 checksum of config.guess that was found (if any)
        if self.config_guess:
            # config.guess includes a "timestamp='...'" indicating the version
            config_guess_version = None
            version_regex = re.compile("^timestamp='(.*)'", re.M)
            res = version_regex.search(read_file(self.config_guess))
            if res:
                config_guess_version = res.group(1)

            config_guess_checksum = compute_checksum(self.config_guess, checksum_type=CHECKSUM_TYPE_SHA256)
            try:
                config_guess_timestamp = datetime.fromtimestamp(os.stat(self.config_guess).st_mtime).isoformat()
            except OSError as err:
                self.log.warning("Failed to determine timestamp of %s: %s", self.config_guess, err)
                config_guess_timestamp = None

            self.log.info("config.guess version: %s (last updated: %s, SHA256 checksum: %s)",
                          config_guess_version, config_guess_timestamp, config_guess_checksum)

            if config_guess_version != CONFIG_GUESS_VERSION:
                tup = (self.config_guess, config_guess_version, CONFIG_GUESS_VERSION)
                print_warning("config.guess version at %s does not match expected version: %s vs %s" % tup)

            if config_guess_checksum != CONFIG_GUESS_SHA256:
                tup = (self.config_guess, config_guess_checksum, CONFIG_GUESS_SHA256)
                print_warning("SHA256 checksum of config.guess at %s does not match expected checksum: %s vs %s" % tup)

    def fetch_step(self, *args, **kwargs):
        """Custom fetch step for ConfigureMake so we use an updated config.guess."""
        super(ConfigureMake, self).fetch_step(*args, **kwargs)

        # Use an updated config.guess from a global location (if possible)
        self.config_guess = self.obtain_config_guess()

    def configure_step(self, cmd_prefix=''):
        """
        Configure step
        - typically ./configure --prefix=/install/path style
        """

        if self.cfg.get('configure_cmd_prefix'):
            if cmd_prefix:
                tup = (cmd_prefix, self.cfg['configure_cmd_prefix'])
                self.log.debug("Specified cmd_prefix '%s' is overruled by configure_cmd_prefix '%s'" % tup)
            cmd_prefix = self.cfg['configure_cmd_prefix']

        if self.cfg.get('tar_config_opts'):
            # setting am_cv_prog_tar_ustar avoids that configure tries to figure out
            # which command should be used for tarring/untarring
            # am__tar and am__untar should be set to something decent (tar should work)
            tar_vars = {
                'am__tar': 'tar chf - "$$tardir"',
                'am__untar': 'tar xf -',
                'am_cv_prog_tar_ustar': 'easybuild_avoid_ustar_testing'
            }
            for (key, val) in tar_vars.items():
                self.cfg.update('preconfigopts', "%s='%s'" % (key, val))

        prefix_opt = self.cfg.get('prefix_opt')
        if prefix_opt is None:
            prefix_opt = '--prefix='

<<<<<<< HEAD
        cmd = "%(preconfigopts)s %(cmd_prefix)s%(configure_cmd)s %(prefix_opt)s%(installdir)s %(configopts)s" % {
            'configure_cmd': self.cfg['configure_cmd'],
            'preconfigopts': self.cfg['preconfigopts'],
            'cmd_prefix': cmd_prefix,
            'prefix_opt': prefix_opt,
            'installdir': self.installdir,
            'configopts': self.cfg['configopts'],
        }
=======
        configure_command = cmd_prefix + './configure'

        # avoid using config.guess from an Autoconf generated package as it is frequently out of date;
        # use the version downloaded by EasyBuild instead, and provide the result to the configure command;
        # it is possible that the configure script is generated using preconfigopts...
        # if so, we're at the mercy of the gods
        build_type_option = ''
        host_type_option = ''
        if os.path.exists(configure_command) and AUTOCONF_GENERATED_MSG in read_file(configure_command):

            build_type = self.cfg.get('build_type')
            host_type = self.cfg.get('host_type')

            if build_type is None or host_type is None:

                # config.guess script may not be obtained yet despite the call in fetch_step,
                # for example when installing a Bundle component with ConfigureMake
                if self.config_guess is None:
                    self.config_guess = self.obtain_config_guess()

                if self.config_guess is None:
                    print_warning("No config.guess available, not setting '--build' option for configure step\n"
                                  "EasyBuild attempts to download a recent config.guess but seems to have failed!")
                else:
                    self.check_config_guess()
                    system_type, _ = run_cmd(self.config_guess, log_all=True)
                    system_type = system_type.strip()
                    self.log.info("%s returned a system type '%s'", self.config_guess, system_type)

                    if build_type is None:
                        build_type = system_type
                        self.log.info("Providing '%s' as value to --build option of configure script", build_type)

                    if host_type is None:
                        host_type = system_type
                        self.log.info("Providing '%s' as value to --host option of configure script", host_type)

            if build_type is not None and build_type:
                build_type_option = '--build=' + build_type

            if host_type is not None and host_type:
                host_type_option = '--host=' + host_type

        cmd = ' '.join([
            self.cfg['preconfigopts'],
            configure_command,
            prefix_opt + self.installdir,
            build_type_option,
            host_type_option,
            self.cfg['configopts'],
        ])
>>>>>>> 7a3b18fe

        (out, _) = run_cmd(cmd, log_all=True, simple=False)

        return out

    def build_step(self, verbose=False, path=None):
        """
        Start the actual build
        - typical: make -j X
        """

        paracmd = ''
        if self.cfg['parallel']:
            paracmd = "-j %s" % self.cfg['parallel']

        cmd = "%s %s %s %s" % (self.cfg['prebuildopts'], self.cfg['build_cmd'], paracmd, self.cfg['buildopts'])

        (out, _) = run_cmd(cmd, path=path, log_all=True, simple=False, log_output=verbose)

        return out

    def test_step(self):
        """
        Test the compilation
        - default: None
        """

        if self.cfg['runtest']:
            cmd = "make %s" % (self.cfg['runtest'])
            (out, _) = run_cmd(cmd, log_all=True, simple=False)

            return out

    def install_step(self):
        """
        Create the installation in correct location
        - typical: make install
        """

        cmd = "%s %s %s" % (self.cfg['preinstallopts'], self.cfg['install_cmd'], self.cfg['installopts'])

        (out, _) = run_cmd(cmd, log_all=True, simple=False)

        return out<|MERGE_RESOLUTION|>--- conflicted
+++ resolved
@@ -32,11 +32,8 @@
 @author: Pieter De Baets (Ghent University)
 @author: Jens Timmerman (Ghent University)
 @author: Toon Willems (Ghent University)
-<<<<<<< HEAD
 @author: Maxime Boissonneault (Compute Canada - Universite Laval)
-=======
 @author: Alan O'Cais (Juelich Supercomputing Centre)
->>>>>>> 7a3b18fe
 """
 import os
 import re
@@ -206,17 +203,7 @@
         if prefix_opt is None:
             prefix_opt = '--prefix='
 
-<<<<<<< HEAD
-        cmd = "%(preconfigopts)s %(cmd_prefix)s%(configure_cmd)s %(prefix_opt)s%(installdir)s %(configopts)s" % {
-            'configure_cmd': self.cfg['configure_cmd'],
-            'preconfigopts': self.cfg['preconfigopts'],
-            'cmd_prefix': cmd_prefix,
-            'prefix_opt': prefix_opt,
-            'installdir': self.installdir,
-            'configopts': self.cfg['configopts'],
-        }
-=======
-        configure_command = cmd_prefix + './configure'
+        configure_command = cmd_prefix + self.cfg['configure_cmd']
 
         # avoid using config.guess from an Autoconf generated package as it is frequently out of date;
         # use the version downloaded by EasyBuild instead, and provide the result to the configure command;
@@ -267,7 +254,6 @@
             host_type_option,
             self.cfg['configopts'],
         ])
->>>>>>> 7a3b18fe
 
         (out, _) = run_cmd(cmd, log_all=True, simple=False)
 
