--- conflicted
+++ resolved
@@ -115,26 +115,17 @@
             max_py_majver = self.cfg['max_py_majver']
             max_py_minver = self.cfg['max_py_minver']
 
-<<<<<<< HEAD
             python_cmd = pick_python_cmd(req_maj_ver=req_py_majver, req_min_ver=req_py_minver,
                                          max_py_majver=max_py_majver, max_py_minver=max_py_minver)
 
-            # If pick_python_cmd didn't find a (system) python command, we should raise an error
-=======
             # If pick_python_cmd didn't find a (system) Python command, we should raise an error
->>>>>>> 020ca792
             if python_cmd:
                 self.log.info("Python command being used: %s", python_cmd)
             else:
                 raise EasyBuildError(
-<<<<<<< HEAD
-                    "Failed to pick python command that satisfies requirements in the EasyConfigs "
+                    "Failed to pick Python command that satisfies requirements in the easyconfig "
                     "(req_py_majver = %s, req_py_minver = %s, max_py_majver = %s, max_py_minver = %s)",
                     req_py_majver, req_py_minver, max_py_majver, max_py_minver
-=======
-                    "Failed to pick Python command that satisfies requirements in the easyconfig "
-                    "(req_py_majver = %s, req_py_minver = %s)", req_py_majver, req_py_minver
->>>>>>> 020ca792
                 )
 
         self.all_pylibdirs = get_pylibdirs(python_cmd=python_cmd)
