##
# Copyright 2022-2024 Vrije Universiteit Brussel
#
# This file is part of EasyBuild,
# originally created by the HPC team of Ghent University (http://ugent.be/hpc/en),
# with support of Ghent University (http://ugent.be/hpc),
# the Flemish Supercomputer Centre (VSC) (https://www.vscentrum.be),
# Flemish Research Foundation (FWO) (http://www.fwo.be/en)
# and the Department of Economy, Science and Innovation (EWI) (http://www.ewi-vlaanderen.be/en).
#
# https://github.com/easybuilders/easybuild
#
# EasyBuild is free software: you can redistribute it and/or modify
# it under the terms of the GNU General Public License as published by
# the Free Software Foundation v2.
#
# EasyBuild is distributed in the hope that it will be useful,
# but WITHOUT ANY WARRANTY; without even the implied warranty of
# MERCHANTABILITY or FITNESS FOR A PARTICULAR PURPOSE.  See the
# GNU General Public License for more details.
#
# You should have received a copy of the GNU General Public License
# along with EasyBuild.  If not, see <http://www.gnu.org/licenses/>.
##
"""
EasyBuild support for Julia Packages, implemented as an easyblock

@author: Alex Domingo (Vrije Universiteit Brussel)
"""
import ast
import glob
import os
import re

from easybuild.tools import LooseVersion

import easybuild.tools.environment as env
from easybuild.framework.easyconfig import CUSTOM
from easybuild.framework.extensioneasyblock import ExtensionEasyBlock
from easybuild.tools.build_log import EasyBuildError
from easybuild.tools.modules import get_software_root, get_software_version
<<<<<<< HEAD
from easybuild.tools.filetools import copy_dir
from easybuild.tools.run import run_shell_cmd
=======
from easybuild.tools.filetools import copy_dir, mkdir
from easybuild.tools.run import run_cmd
from easybuild.tools.utilities import trace_msg
>>>>>>> 89ea2e47

EXTS_FILTER_JULIA_PACKAGES = ("julia -e 'using %(ext_name)s'", "")
USER_DEPOT_PATTERN = re.compile(r"\/\.julia\/?(.*\.toml)*$")

JULIA_PATHS_SOFT_INIT = {
    "Lua": """
if ( mode() == "load" ) then
    if ( os.getenv("JULIA_DEPOT_PATH") == nil ) then setenv("JULIA_DEPOT_PATH", ":") end
    if ( os.getenv("JULIA_LOAD_PATH") == nil ) then setenv("JULIA_LOAD_PATH", ":") end
end
""",
    "Tcl": """
if { [ module-info mode load ] } {
    if {![info exists env(JULIA_DEPOT_PATH)]} { setenv JULIA_DEPOT_PATH : }
    if {![info exists env(JULIA_LOAD_PATH)]} { setenv JULIA_LOAD_PATH : }
}
""",
}


class JuliaPackage(ExtensionEasyBlock):
    """
    Builds and installs Julia Packages.

    Julia environement setup during installation:
        - initialize new Julia environment in 'environments' subdir in installation directory
        - remove paths in user depot '~/.julia' from DEPOT_PATH and LOAD_PATH
        - put installation directory as top DEPOT_PATH, the target depot for installations with Pkg
        - put installation environment as top LOAD_PATH, needed to precompile installed packages
        - add Julia packages found in dependencies of the easyconfig to installation environment, needed
          for Pkg to be aware of those packages and not install them again
        - add newly installed Julia packages to installation environment (automatically done by Pkg)

    Julia environment setup on module load:
        User depot and its shared environment for this version of Julia are kept as top paths of DEPOT_PATH and
        LOAD_PATH respectively. This ensures that the user can keep using its own environment after loading
        JuliaPackage modules, installing additional software on its personal depot while still using packages
        provided by the module. Effectively, this translates to:
        - append installation directory to list of DEPOT_PATH, only really needed to load artifacts (JLL packages)
        - append installation Project.toml file to list of LOAD_PATH, needed to load packages with `using` command
    """

    @staticmethod
    def extra_options(extra_vars=None):
        """Extra easyconfig parameters specific to JuliaPackage."""
        extra_vars = ExtensionEasyBlock.extra_options(extra_vars=extra_vars)
        extra_vars.update({
            'download_pkg_deps': [
                False, "Let Julia download and bundle all needed dependencies for this installation", CUSTOM
            ],
        })
        return extra_vars

    @staticmethod
    def get_julia_env(env_var):
        """
        Query environment variable to julia shell and parse it
        :param env_var: string with name of environment variable
        """
        julia_read_cmd = {
            "DEPOT_PATH": "julia -E 'Base.DEPOT_PATH'",
            "LOAD_PATH": "julia -E 'Base.load_path()'",
        }

        try:
            out, _ = run_cmd(julia_read_cmd[env_var], log_all=True, simple=False, trace=False)
        except KeyError:
            raise EasyBuildError("Unknown Julia environment variable requested: %s", env_var)

        try:
            parsed_var = ast.literal_eval(out)
        except SyntaxError:
            raise EasyBuildError("Failed to parse %s from julia shell: %s", env_var, out)

        return parsed_var

    def julia_env_path(self, absolute=True, base=True):
        """
        Return path to installation environment file.
        """
        julia_version = get_software_version('Julia').split('.')
        env_dir = "v{}.{}".format(*julia_version[:2])
        project_env = os.path.join("environments", env_dir, "Project.toml")

        if absolute:
            project_env = os.path.join(self.installdir, project_env)
        if base:
            project_env = os.path.dirname(project_env)

        return project_env

    def set_pkg_offline(self):
        """Enable offline mode of Julia Pkg"""

        if not self.cfg['download_pkg_deps']:
            julia_version = get_software_version('Julia')
            if LooseVersion(julia_version) >= LooseVersion('1.5'):
                # Enable offline mode of Julia Pkg
                # https://pkgdocs.julialang.org/v1/api/#Pkg.offline
                env.setvar('JULIA_PKG_OFFLINE', 'true')
            else:
                errmsg = (
                    "Cannot set offline mode in Julia v%s (needs Julia >= 1.5). "
                    "Enable easyconfig option 'download_pkg_deps' to allow installation "
                    "with any extra downloaded dependencies."
                )
                raise EasyBuildError(errmsg, julia_version)

    def prepare_julia_env(self):
        """
        1. Remove user depot and prepend installation directory to DEPOT_PATH.
        Top directory in Julia DEPOT_PATH is the target installation directory.
        See https://docs.julialang.org/en/v1/manual/environment-variables/#JULIA_DEPOT_PATH

        2. We also need the installation environment in LOAD_PATH to be able to populate it with all packages from
        current installation and its dependencies, as well as be able to precompile newly installed packages.
        This is automatically done by Julia once DEPOT_PATH is changed through JULIA_DEPOT_PATH. However, that
        only happens if JULIA_LOAD_PATH is not already set, which is the case for our modules of JuliaPackages.
        See https://docs.julialang.org/en/v1/manual/environment-variables/#JULIA_LOAD_PATH

        3. Enable offline mode in Julia to avoid automatic downloads of packages.

        4. Enable automatic precompilation of packages after each build.
        """
        # Grab both DEPOT_PATH and LOAD_PATH before any changes are made
        # given that Julia might automatically update LOAD_PATH from a change on DEPOT_PATH
        dirty_depot = self.get_julia_env("DEPOT_PATH")
        self.log.debug('DEPOT_PATH read from Julia environment: %s', os.pathsep.join(dirty_depot))
        dirty_load = self.get_julia_env("LOAD_PATH")
        self.log.debug('LOAD_PATH read from Julia environment: %s', os.pathsep.join(dirty_load))

        # First set DEPOT_PATH and then LOAD_PATH to avoid any automatic changes made by Julia
        clean_depot = [path for path in dirty_depot if not USER_DEPOT_PATTERN.search(path) and path != self.installdir]
        install_depot = os.pathsep.join([self.installdir] + clean_depot)
        self.log.debug("Preparing Julia 'DEPOT_PATH' for installation: %s", install_depot)
        env.setvar("JULIA_DEPOT_PATH", install_depot)

        project_toml = self.julia_env_path(base=False)
        clean_load = [path for path in dirty_load if not USER_DEPOT_PATTERN.search(path) and path != project_toml]
        install_load = os.pathsep.join([project_toml] + clean_load)
        self.log.debug("Preparing Julia 'LOAD_PATH' for installation: %s", install_load)
        env.setvar("JULIA_LOAD_PATH", install_load)

        if self.julia_env_path(base=False) not in self.get_julia_env("LOAD_PATH"):
            errmsg = "Failed to prepare Julia environment for installation of: %s"
            raise EasyBuildError(errmsg, self.name)

        # Enable offline mode
        self.set_pkg_offline()

        # Enable automatic precompilation
        env.setvar('JULIA_PKG_PRECOMPILE_AUTO', 'true')

    def install_pkg_source(self, pkg_source, environment, trace=True):
        """Execute Julia.Pkg command to install package from its sources"""

        julia_pkg_cmd = [
            'using Pkg',
            'Pkg.activate("%s")' % environment,
        ]

        if os.path.isdir(os.path.join(pkg_source, '.git')):
            # sources from git repos can be installed as any remote package
            self.log.debug('Installing Julia package in normal mode (Pkg.add)')

            julia_pkg_cmd.extend([
                # install package from local path preserving existing dependencies
                'Pkg.add(url="%s"; preserve=PRESERVE_ALL)' % pkg_source,
            ])
        else:
            # plain sources have to be installed in develop mode
            self.log.debug('Installing Julia package in develop mode (Pkg.develop)')

            julia_pkg_cmd.extend([
                # install package from local path preserving existing dependencies
                'Pkg.develop(PackageSpec(path="%s"); preserve=PRESERVE_ALL)' % pkg_source,
                'Pkg.build("%s")' % os.path.basename(pkg_source),
            ])

        julia_pkg_cmd = '; '.join(julia_pkg_cmd)
        cmd = ' '.join([
            self.cfg['preinstallopts'],
            "julia -e '%s'" % julia_pkg_cmd,
            self.cfg['installopts'],
        ])
<<<<<<< HEAD
        res = run_shell_cmd(cmd)
=======
        (out, _) = run_cmd(cmd, log_all=True, simple=False, trace=trace)
>>>>>>> 89ea2e47

        return res.output

<<<<<<< HEAD
    def install_extension(self):
=======
    def include_pkg_dependencies(self):
        """Add to installation environment all Julia packages already present in its dependencies"""
        # Location of project environment files in install dir
        mkdir(self.julia_env_path(), parents=True)

        # add packages found in dependencies to this installation environment
        for dep in self.cfg.dependencies():
            dep_root = get_software_root(dep['name'])
            for pkg in glob.glob(os.path.join(dep_root, 'packages/*')):
                trace_msg("incorporating Julia package from dependencies: %s" % os.path.basename(pkg))
                self.install_pkg_source(pkg, self.julia_env_path(), trace=False)

    def install_pkg(self):
        """Install Julia package"""

        # determine source type of current installation
        if os.path.isdir(os.path.join(self.start_dir, '.git')):
            pkg_source = self.start_dir
        else:
            # copy non-git sources to install directory
            pkg_source = os.path.join(self.installdir, 'packages', self.name)
            copy_dir(self.start_dir, pkg_source)

        return self.install_pkg_source(pkg_source, self.julia_env_path())

    def prepare_step(self, *args, **kwargs):
        """Prepare for Julia package installation."""
        super(JuliaPackage, self).prepare_step(*args, **kwargs)

        if get_software_root('Julia') is None:
            raise EasyBuildError("Julia not included as dependency!")

    def configure_step(self):
        """No separate configuration for JuliaPackage."""
        pass

    def build_step(self):
        """No separate build procedure for JuliaPackage."""
        pass

    def test_step(self):
        """No separate (standard) test procedure for JuliaPackage."""
        pass

    def install_step(self):
        """Prepare installation environment and install Julia package."""

        self.prepare_julia_env()
        self.include_pkg_dependencies()

        return self.install_pkg()

    def run(self):
>>>>>>> 89ea2e47
        """Install Julia package as an extension."""

        if not self.src:
            errmsg = "No source found for Julia package %s, required for installation. (src: %s)"
            raise EasyBuildError(errmsg, self.name, self.src)
        ExtensionEasyBlock.install_extension(self, unpack_src=True)

        self.prepare_julia_env()
        self.install_pkg()

    def sanity_check_step(self, *args, **kwargs):
        """Custom sanity check for JuliaPackage"""

        pkg_dir = os.path.join('packages', self.name)

        custom_paths = {
            'files': [],
            'dirs': [pkg_dir],
        }
        kwargs.update({'custom_paths': custom_paths})

        return ExtensionEasyBlock.sanity_check_step(self, EXTS_FILTER_JULIA_PACKAGES, *args, **kwargs)

    def make_module_extra(self, *args, **kwargs):
        """
        Module load initializes JULIA_DEPOT_PATH and JULIA_LOAD_PATH with default values if they are not set.

        Path to installation directory is appended to JULIA_DEPOT_PATH.
        Path to the environment file of this installation is prepended to JULIA_LOAD_PATH.
        This configuration fulfils the rule that user depot has to be the first path in JULIA_DEPOT_PATH,
        allowing user to add custom Julia packages while having packages in this installation available.
        See issue easybuilders/easybuild-easyconfigs#17455
        """
        mod = super(JuliaPackage, self).make_module_extra()
        if self.module_generator.SYNTAX:
            mod += JULIA_PATHS_SOFT_INIT[self.module_generator.SYNTAX]
        mod += self.module_generator.append_paths('JULIA_DEPOT_PATH', [''])
        mod += self.module_generator.append_paths('JULIA_LOAD_PATH', [self.julia_env_path(absolute=False, base=False)])

        return mod<|MERGE_RESOLUTION|>--- conflicted
+++ resolved
@@ -39,14 +39,9 @@
 from easybuild.framework.extensioneasyblock import ExtensionEasyBlock
 from easybuild.tools.build_log import EasyBuildError
 from easybuild.tools.modules import get_software_root, get_software_version
-<<<<<<< HEAD
-from easybuild.tools.filetools import copy_dir
+from easybuild.tools.filetools import copy_dir, mkdir
 from easybuild.tools.run import run_shell_cmd
-=======
-from easybuild.tools.filetools import copy_dir, mkdir
-from easybuild.tools.run import run_cmd
 from easybuild.tools.utilities import trace_msg
->>>>>>> 89ea2e47
 
 EXTS_FILTER_JULIA_PACKAGES = ("julia -e 'using %(ext_name)s'", "")
 USER_DEPOT_PATTERN = re.compile(r"\/\.julia\/?(.*\.toml)*$")
@@ -112,14 +107,14 @@
         }
 
         try:
-            out, _ = run_cmd(julia_read_cmd[env_var], log_all=True, simple=False, trace=False)
+            res = run_shell_cmd(julia_read_cmd[env_var], hidden=True)
         except KeyError:
             raise EasyBuildError("Unknown Julia environment variable requested: %s", env_var)
 
         try:
-            parsed_var = ast.literal_eval(out)
+            parsed_var = ast.literal_eval(res.output)
         except SyntaxError:
-            raise EasyBuildError("Failed to parse %s from julia shell: %s", env_var, out)
+            raise EasyBuildError("Failed to parse %s from julia shell: %s", env_var, res.output)
 
         return parsed_var
 
@@ -232,17 +227,10 @@
             "julia -e '%s'" % julia_pkg_cmd,
             self.cfg['installopts'],
         ])
-<<<<<<< HEAD
         res = run_shell_cmd(cmd)
-=======
-        (out, _) = run_cmd(cmd, log_all=True, simple=False, trace=trace)
->>>>>>> 89ea2e47
 
         return res.output
 
-<<<<<<< HEAD
-    def install_extension(self):
-=======
     def include_pkg_dependencies(self):
         """Add to installation environment all Julia packages already present in its dependencies"""
         # Location of project environment files in install dir
@@ -295,8 +283,7 @@
 
         return self.install_pkg()
 
-    def run(self):
->>>>>>> 89ea2e47
+    def install_extension(self):
         """Install Julia package as an extension."""
 
         if not self.src:
