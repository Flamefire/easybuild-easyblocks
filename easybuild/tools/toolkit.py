##
# Copyright 2009-2012 Stijn De Weirdt
# Copyright 2010 Dries Verdegem
# Copyright 2010-2012 Kenneth Hoste
# Copyright 2011 Pieter De Baets
# Copyright 2011-2012 Jens Timmerman
# Copyright 2012 Toon Willems
#
# This file is part of EasyBuild,
# originally created by the HPC team of the University of Ghent (http://ugent.be/hpc).
#
# http://github.com/hpcugent/easybuild
#
# EasyBuild is free software: you can redistribute it and/or modify
# it under the terms of the GNU General Public License as published by
# the Free Software Foundation v2.
#
# EasyBuild is distributed in the hope that it will be useful,
# but WITHOUT ANY WARRANTY; without even the implied warranty of
# MERCHANTABILITY or FITNESS FOR A PARTICULAR PURPOSE.  See the
# GNU General Public License for more details.
#
# You should have received a copy of the GNU General Public License
# along with EasyBuild.  If not, see <http://www.gnu.org/licenses/>.
##
from distutils.version import LooseVersion
import copy
import os

import easybuild.tools.environment as env
from easybuild.tools.build_log import getLog
from easybuild.tools.modules import Modules, get_software_root, get_software_version
from easybuild.tools import systemtools


# constants used for recognizing compilers, MPI libraries, ...
GCC = "GCC"
INTEL = "Intel"
MPICH2 = "MPICH2"
MVAPICH2 = "MVAPICH2"
OPENMPI = "OpenMPI"
QLOGIC = "QLogic"


class Toolkit:
    """
    Class for compiler toolkits, consisting out of a compiler and dependencies (libraries).
    """

    def __init__(self, name, version):
        """ Initialise toolkit variables."""

        self.dependencies = []
        self.vars = {}
        self.arch = None
        self.toolkit_deps = []
        self.m32flag = ''

        # logger
        self.log = getLog('Toolkit')

        # option flags
        self.opts = {
           'usempi': False, 'cciscxx': False, 'pic': False, 'opt': False,
           'noopt': False, 'lowopt': False, 'debug': False, 'optarch':True,
           'i8': False, 'unroll': False, 'verbose': False, 'cstd': None,
           'shared': False, 'static': False, 'intel-static': False,
           'loop': False, 'f2c': False, 'no-icc': False,
           'packed-groups': False, '32bit' : False
        }

        self.name = name
        self.version = version

        # 32-bit toolkit have version that ends with '32bit'
        if self.version.endswith('32bit'):
            self.opts['32bit'] = True
            self.m32flag = " -m32"

    def _toolkitExists(self, name=None, version=None):
        """
        Verify if there exists a toolkit by this name and version
        """
        if not name:
            name = self.name
        if not version:
            version = self.version

        if self.name == 'dummy':
            return True

        return Modules().exists(name, version)

    def setOptions(self, options):
        """ Process toolkit options """
        for opt in options.keys():
            ## Only process supported opts
            if opt in self.opts:
                self.opts[opt] = options[opt]
            else:
                self.log.warning("Undefined toolkit option %s specified." % opt)

    def getDependencyVersion(self, dependency):
        """ Generate a version string for a dependency on a module using this toolkit """
        # Add toolkit to version string
        toolkit = ''
        if self.name != 'dummy':
            toolkit = '-%s-%s' % (self.name, self.version)
        elif self.version != 'dummy':
            toolkit = '%s' % (self.version)

        # Check if dependency is independent of toolkit
        if 'dummy' in dependency and dependency['dummy']:
            toolkit = ''

        suffix = dependency.get('suffix', '')

        if 'version' in dependency:
            return "%s%s%s" % (dependency['version'], toolkit, suffix)
        else:
            matches = Modules().available(dependency['name'], "%s%s" % (toolkit, suffix))
            # Find the most recent (or default) one
            if len(matches) > 0:
                return matches[-1][-1]
            else:
                self.log.error('No toolkit version for dependency name %s (suffix %s) found'
                           % (dependency['name'], "%s%s" % (toolkit, suffix)))

    def addDependencies(self, dependencies):
        """ Verify if the given dependencies exist and add them """
        mod = Modules()
        self.log.debug("Adding toolkit dependencies")
        for dep in dependencies:
            if not 'tk' in dep:
                dep['tk'] = self.getDependencyVersion(dep)

            if not mod.exists(dep['name'], dep['tk']):
                self.log.error('No module found for dependency %s/%s' % (dep['name'], dep['tk']))
            else:
                self.dependencies.append(dep)
                self.log.debug('Added toolkit dependency %s' % dep)

    def prepare(self, onlymod=None):
        """
        Prepare a set of environment parameters based on name/version of toolkit
        - load modules for toolkit and dependencies
        - generate extra variables and set them in the environment

        onlymod: Boolean/string to indicate if the toolkit should only load the enviornment
        with module (True) or also set all other variables (False) like compiler CC etc
        (If string: comma separated list of variables that will be ignored).
        """
        if not self._toolkitExists():
            self.log.error("No module found for toolkit name '%s' (%s)" % (self.name, self.version))

        if self.name == 'dummy':
            if self.version == 'dummy':
                self.log.info('Toolkit: dummy mode')
            else:
                self.log.info('Toolkit: dummy mode, but loading dependencies')
                modules = Modules()
                modules.addModule(self.dependencies)
                modules.load()
            return

        ## Load the toolkit and dependencies modules
        modules = Modules()
        modules.addModule([(self.name, self.version)])
        modules.addModule(self.dependencies)
        modules.load()

        ## Determine direct toolkit dependencies, so we can prepare for them
        self.toolkit_deps = modules.dependencies_for(self.name, self.version, depth=1)
        self.log.debug('List of direct toolkit dependencies: %s' % self.toolkit_deps)

        ## Generate the variables to be set
        self._generate_variables()

        ## set the variables
        if not (onlymod == True):
            self.log.debug("Variables being set: onlymod=%s" % onlymod)

            ## add LDFLAGS and CPPFLAGS from dependencies to self.vars
            self._addDependencyVariables()
            self._setVariables(onlymod)
        else:
            self.log.debug("No variables set: onlymod=%s" % onlymod)

    def _addDependencyVariables(self, names=None):
        """ Add LDFLAGS and CPPFLAGS to the self.vars based on the dependencies
        names should be a list of strings containing the name of the dependency"""
        cpp_paths = ['include']
        ld_paths = ['lib64', 'lib']

        if not names:
            deps = self.dependencies
        else:
            deps = [{'name':name} for name in names]

        for dep in deps:
            softwareRoot = get_software_root(dep['name'])
            if not softwareRoot:
                self.log.error("%s was not found in environment (dep: %s)" % (dep['name'], dep))

            self._flagsForSubdirs(softwareRoot, cpp_paths, flag="-I%s", varskey="CPPFLAGS")
            self._flagsForSubdirs(softwareRoot, ld_paths, flag="-L%s", varskey="LDFLAGS")

    def _setVariables(self, dontset=None):
        """ Sets the environment variables """
        self.log.debug("Setting variables: dontset=%s" % dontset)

        dontsetlist = []
        if type(dontset) == str:
            dontsetlist = dontset.split(',')
        elif type(dontset) == list:
            dontsetlist = dontset

        for key, val in self.vars.items():
            if key in dontsetlist:
                self.log.debug("Not setting environment variable %s (value: %s)." % (key, val))
                continue

            self.log.debug("Setting environment variable %s to %s" % (key, val))
            env.set(key, val)

            # also set unique named variables that can be used in Makefiles
            # - so you can have 'CFLAGS = $(SOFTVARCFLAGS)'
            # -- 'CLFLAGS = $(CFLAGS)' gives  '*** Recursive variable `CFLAGS'
            # references itself (eventually).  Stop' error
            env.set("SOFTVAR%s" % key, val)


    def _getOptimalArchitecture(self):
        """ Get options for the current architecture """
        optarchs = {systemtools.INTEL : 'xHOST', systemtools.AMD : 'msse3'}
        if not self.arch:
            self.arch = systemtools.get_cpu_vendor()
        if self.arch in optarchs:
            optarch = optarchs[self.arch]
            self.log.info("Using %s as optarch for %s." % (optarch, self.arch))
            return optarch
        else:
            self.log.error("Don't know how to set optarch for %s." % self.arch)

    def _generate_variables(self):

        # list of preparation function
        # number are assigned to indicate order in which they need to be run
        known_preparation_functions = {
            # compilers always go first
            '1_GCC':self.prepareGCC,
            '1_icc':self.prepareIcc,
            '1_ifort':self.prepareIfort,
            # MPI libraries
            '2_impi':self.prepareIMPI,
            '2_MPICH2':self.prepareMPICH2,
            '2_MVAPICH2':self.prepareMVAPICH2,
            '2_OpenMPI':self.prepareOpenMPI,
            '2_QLogicMPI':self.prepareQLogicMPI,
            # BLAS libraries, LAPACK, FFTW
            '3_ATLAS':self.prepareATLAS,
            '3_FFTW':self.prepareFFTW,
            '3_GotoBLAS':self.prepareGotoBLAS,
            '3_imkl':self.prepareIMKL,
            '3_ACML': self.prepareACML,
            '4_LAPACK':self.prepareLAPACK,
            # BLACS, FLAME, ScaLAPACK, ...
            '5_BLACS':self.prepareBLACS,
            '5_FLAME':self.prepareFLAME,
            '6_ScaLAPACK':self.prepareScaLAPACK,
            # other stuff
            '7_itac':self.prepareItac
        }

        # sort to ensure correct order
        meth_keys = known_preparation_functions.keys()
        meth_keys.sort()

        # obtain list of dependency names
        depnames = []
        for dep in self.toolkit_deps:
            depnames.append(dep['name'])
        ## if toolkit name has a preparation function, add it as well
        for meth_key in meth_keys:
            if meth_key.endswith("_%s" % self.name):
                depnames.append(self.name)
                self.log.debug("Going to add preparation function for toolkit %s itself also" % self.name)
                break
        self.log.debug("depnames: %s" % depnames)

        # figure out which preparation functions we need to run based on toolkit dependencies
        preparation_functions = {}
        for meth in meth_keys:
            for dep in depnames:
                # bit before first '_' is used for ordering
                meth_name = '_'.join(meth.split('_')[1:])
                if dep.lower() == meth_name.lower():
                    preparation_functions.update({meth:known_preparation_functions[meth]})
                    break

        if not len(depnames) == len(preparation_functions.values()):
            found_meths = ['_'.join(meth.split('_')[1:]) for meth in preparation_functions.keys()]
            for depname in copy.copy(depnames):
                if depname in found_meths:
                    depnames.remove(depname)
            self.log.error("Unable to find preparation functions for these toolkit dependencies: %s" % depnames)

        self.log.debug("List of preparation functions: %s" % preparation_functions)

        self.vars["LDFLAGS"] = ''
        self.vars["CPPFLAGS"] = ''
        self.vars['LIBS'] = ''

        # run preparation functions, in order as determined by keys
        for key in sorted(preparation_functions.keys()):
            preparation_functions[key]()

    def prepareACML(self):
        """
        Prepare for AMD Math Core Library (ACML)
        """

        if self.opts['32bit']:
            self.log.error("ERROR: 32-bit not supported (yet) for ACML.")

        self._addDependencyVariables(['ACML'])

<<<<<<< HEAD
        acml = os.environ['SOFTROOTACML']
=======
        acml = get_software_root('ACML')
>>>>>>> 642ebb78

        if self.toolkit_comp_family() == GCC:
            compiler = 'gfortran'
        elif self.toolkit_comp_family() == INTEL:
            compiler = 'ifort'
        else:
            self.log.error("Don't know which compiler-specific subdir for ACML to use.")

        self.vars['LDFLAGS'] += " -L%s/%s64/lib/ " % (acml, compiler)
        #                       "%s/%s64/lib/libacml.a -lpthread" % (acml, compiler)

        self.vars['LIBBLAS'] = " -lacml_mv -lacml " #-lpthread"
        self.vars['LIBBLAS_MT'] = self.vars['LIBBLAS']

        self.vars['LIBLAPACK'] = self.vars['LIBBLAS']
        self.vars['LIBLAPACK_MT'] = self.vars['LIBBLAS_MT']

    def prepareATLAS(self):
        """
        Prepare for ATLAS BLAS/LAPACK library
        """
        blas_libs = ["cblas", "f77blas", "atlas"]
        blas_mt_libs = ["ptcblas", "ptf77blas", "atlas"]

<<<<<<< HEAD
        self.vars['LIBBLAS'] = ' '.join(["-l%s" % x for x in blas_libs] + ["-lgfortran"])
        self.vars['LIBBLAS_MT'] = ' '.join(["-l%s" % x for x in blas_mt_libs] + ["-lgfortran", "-lpthread"])
        self.vars['BLAS_LIB_DIR'] = os.path.join(os.environ['SOFTROOTATLAS'], "lib")
        self.vars['BLAS_STATIC_LIBS'] = ','.join(["lib%s.a" % x for x in blas_libs])
        self.vars['BLAS_MT_STATIC_LIBS'] = ','.join(["lib%s.a" % x for x in blas_mt_libs])

        self.vars['LAPACK_LIB_DIR'] = self.vars['BLAS_LIB_DIR']
        self.vars['LAPACK_STATIC_LIBS'] = "liblapack.a," + self.vars['BLAS_STATIC_LIBS']
        self.vars['LAPACK_MT_STATIC_LIBS'] = "liblapack.a," + self.vars['BLAS_MT_STATIC_LIBS']

        self.vars['BLAS_LAPACK_LIB_DIR'] = self.vars['LAPACK_LIB_DIR']
        self.vars['BLAS_LAPACK_STATIC_LIBS'] = self.vars['LAPACK_STATIC_LIBS']
        self.vars['BLAS_LAPACK_MT_STATIC_LIBS'] =  self.vars['LAPACK_MT_STATIC_LIBS']
=======
        atlas = get_software_root("ATLAS")

        self.vars['LIBBLAS'] = ' '.join(["-l%s" % x for x in blas_libs] + ["-lgfortran"])
        self.vars['LIBBLAS_MT'] = ' '.join(["-l%s" % x for x in blas_mt_libs] + ["-lgfortran", "-lpthread"])
        self.vars['BLAS_LIB_DIR'] = os.path.join(atlas, "lib")
        self.vars['BLAS_STATIC_LIBS'] = ','.join(["lib%s.a" % x for x in blas_libs])
        self.vars['BLAS_MT_STATIC_LIBS'] = ','.join(["lib%s.a" % x for x in blas_mt_libs])

        self.vars['LAPACK_LIB_DIR'] = self.vars['BLAS_LIB_DIR']
        self.vars['LAPACK_STATIC_LIBS'] = "liblapack.a," + self.vars['BLAS_STATIC_LIBS']
        self.vars['LAPACK_MT_STATIC_LIBS'] = "liblapack.a," + self.vars['BLAS_MT_STATIC_LIBS']
>>>>>>> 642ebb78

        self._addDependencyVariables(['ATLAS'])

    def prepareBLACS(self):
        """
        Prepare for BLACS library
        """

        blacs = get_software_root("BLACS")
        blacs_libs = ["blacs", "blacsCinit", "blacsF77init"]

        self.vars['BLACS_INC'] = os.path.join(blacs, "include")
        self.vars['BLACS_LIB_DIR'] = os.path.join(blacs, "lib")
        self.vars['BLACS_STATIC_LIBS'] = ','.join(["lib%s.a" % x for x in blacs_libs])

        self.vars['LIBSCALAPACK'] = ' '.join(["-l%s" % x for x in blacs_libs])
        self.vars['LIBSCALAPACK_MT'] = self.vars['LIBSCALAPACK']

        self._addDependencyVariables(['BLACS'])

    def prepareFLAME(self):
        """
        Prepare for FLAME library
        """

        self.vars['LIBLAPACK'] += " -llapack2flame -lflame "
        self.vars['LIBLAPACK_MT'] += " -llapack2flame -lflame "

        self._addDependencyVariables(['FLAME'])

    def prepareFFTW(self):
        """
        Prepare for FFTW library
        """

        suffix = ''
        if get_software_version('FFTW').startswith('3.'):
            suffix = '3'
        self.vars['LIBFFT'] = " -lfftw%s " % suffix
        if self.opts['usempi']:
            self.vars['LIBFFT'] += " -lfftw%s_mpi " % suffix

        self._addDependencyVariables(['FFTW'])

    def prepareGCC(self, withMPI=True):
        """
        Prepare for a GCC-based compiler toolkit
        """

        if self.opts['32bit']:
            self.log.error("ERROR: 32-bit not supported yet for GCC based toolkits.")

        # set basic GCC options
        self.vars['CC'] = 'gcc %s' % self.m32flag
        self.vars['CXX'] = 'g++ %s' % self.m32flag
        self.vars['F77'] = 'gfortran %s ' % self.m32flag
        self.vars['F90'] = 'gfortran %s' % self.m32flag

        if self.opts['cciscxx']:
            self.vars['CXX'] = self.vars['CC']

        flags = []

        if self.opts['optarch']:
            ## difficult for GCC
            flags.append("march=native")

        flags.append(self._getOptimizationLevel())
        flags.extend(self._flagsForOptions(override={
            'i8': 'fdefault-integer-8',
            'unroll': 'funroll-loops',
            'f2c': 'ff2c',
            'loop': ['ftree-switch-conversion', 'floop-interchange',
                     'floop-strip-mine', 'floop-block']
        }))

        copts = []
        if self.opts['cstd']:
            copts.append("std=%s" % self.opts['cstd'])

        if len(flags + copts) > 0:
            self.vars['CFLAGS'] = "%s" % ('-' + ' -'.join(flags + copts))
        if len(flags) > 0:
            self.vars['CXXFLAGS'] = "%s" % ('-' + ' -'.join(flags))
        if len(flags) > 0:
            self.vars['FFLAGS'] = "%s" % ('-' + ' -'.join(flags))
        if len(flags) > 0:
            self.vars['F90FLAGS'] = "%s" % ('-' + ' -'.join(flags))

        ## to get rid of lots of problems with libgfortranbegin
        ## or remove the system gcc-gfortran
        self.vars['FLIBS'] = "-lgfortran"

    def prepareGotoBLAS(self):
        """
        Prepare for GotoBLAS BLAS library
        """

        self.vars['LIBBLAS'] = "-lgoto"
        self.vars['LIBBLAS_MT'] = self.vars['LIBBLAS']

        self._addDependencyVariables(['GotoBLAS'])

    def prepareIntelCompiler(self, name):

        root = get_software_root(name)
        version = get_software_version(name)

        if "liomp5" not in self.vars['LIBS']:
            if LooseVersion(version) < LooseVersion('2011'):
                self.vars['LIBS'] += " -liomp5 -lguide -lpthread"
            else:
                self.vars['LIBS'] += " -liomp5 -lpthread"

        if LooseVersion(version) < LooseVersion('2011.4'):
            libs = ['lib/intel64', 'lib/ia32']
        else:
            libs = ['compiler/lib/intel64', 'compiler/lib/ia32']
        self._flagsForSubdirs(root, libs, flag="-L%s", varskey="LDFLAGS")

    def prepareIcc(self):
        """
        Prepare for an icc based compiler toolkit
        """

        self.vars['CC'] = 'icc%s' % self.m32flag
        self.vars['CXX'] = 'icpc%s' % self.m32flag

        if self.opts['cciscxx']:
            self.vars['CXX'] = self.vars['CC']

        flags = []
        if self.opts['optarch']:
            flags.append(self._getOptimalArchitecture())

        flags.append(self._getOptimizationLevel())
        flags.extend(self._flagsForOptions(override={
            'intel-static': 'static-intel',
            'no-icc': 'no-icc'
        }))

        copts = []
        if self.opts['cstd']:
            copts.append("std=%s" % self.opts['cstd'])

        if len(flags + copts) > 0:
            self.vars['CFLAGS'] = '-' + ' -'.join(flags + copts)
        if len(flags) > 0:
            self.vars['CXXFLAGS'] = '-' + ' -'.join(flags)

        self.prepareIntelCompiler('icc')

    def prepareIfort(self):
        """
        Prepare for an ifort based compiler toolkit
        """

        self.vars['F77'] = 'ifort%s' % self.m32flag
        self.vars['F90'] = 'ifort%s' % self.m32flag

        flags = []
        if self.opts['optarch']:
            flags.append(self._getOptimalArchitecture())

        flags.append(self._getOptimizationLevel())
        flags.extend(self._flagsForOptions(override={
            'intel-static': 'static-intel'
        }))

        if len(flags) > 0:
            self.vars['FFLAGS'] = '-' + ' -'.join(flags)

        self.prepareIntelCompiler('ifort')

    def prepareIMKL(self):
        """
        Prepare toolkit for IMKL: Intel Math Kernel Library
        """

        mklroot = os.getenv('MKLROOT')
        if not mklroot:
            self.log.error("MKLROOT not found in environment")

        # exact paths/linking statements depend on imkl version
<<<<<<< HEAD
        if LooseVersion(os.environ['SOFTVERSIONIMKL']) < LooseVersion('10.3'):
=======
        if LooseVersion(get_software_version('IMKL')) < LooseVersion('10.3'):
>>>>>>> 642ebb78
            if self.opts['32bit']:
                mklld = ['lib/32']
            else:
                mklld = ['lib/em64t']
            mklcpp = ['include', 'include/fftw']
        else:
            if self.opts['32bit']:
<<<<<<< HEAD
                self.log.error("32-bit libraries not supported yet for IMKL v%s (> v10.3)" % os.environ("SOFTROOTIMKL"))
=======
                root = get_software_root("IMKL")
                self.log.error("32-bit libraries not supported yet for IMKL v%s (> v10.3)" % root)
>>>>>>> 642ebb78

            mklld = ['lib/intel64', 'mkl/lib/intel64']
            mklcpp = ['mkl/include', 'mkl/include/fftw']

        # for more inspiration: see http://software.intel.com/en-us/articles/intel-mkl-link-line-advisor/

        libsfx = "_lp64"
        libsfxsl = "_lp64"
        if self.opts['32bit']:
            libsfx = ""
            libsfxsl = "_core"

        # MKL libraries for BLAS, LAPACK, ScaLAPACK routines
        blas_libs = ["intel%s" % libsfx, "sequential", "core"]
        blas_mt_libs = ["intel%s" % libsfx, "intel_thread", "core"]
        scalapack_libs = blas_libs + ["blacs_intelmpi%s" % libsfx]

        # adjust lib subdir if GCC is used
        if self.toolkit_comp_family() == GCC:
            for libs in [blas_libs, blas_mt_libs, scalapack_libs]:
                libs.replace('mkl_intel_lp64', 'mkl_gf_lp64')

        # sequential BLAS and LAPACK
        prefix = "-Wl:-Bstatic -Wl,--start-group"
        suffix = "-Wl,--end-group -Wl:-Bdynamic"
        self.vars['LIBBLAS'] =  ' '.join(prefix, ' '.join(["-lmkl_%s" % x for x in blas_libs]), suffix)
        self.vars['LIBLAPACK'] = self.vars['LIBBLAS']

        # multi-threaded BLAS and LAPACK
        suffix += " -liomp5 -lpthread"
        self.vars['LIBBLAS_MT'] =  ' '.join(prefix, ' '.join(["-lmkl_%s" % x for x in blas_mt_libs]), suffix)
        self.vars['LIBLAPACK_MT'] = self.vars['LIBBLAS_MT']

        # determine BLAS/LAPACK library dir
        bl_libdir = None
        for ld in mklld:
            fld = os.path.join(mklroot, ld)
            if os.path.isdir(fld):
                bl_libdir = fld
        if not bl_libdir:
            self.log.error("")
        else:
            self.vars['BLAS_LIB_DIR'] = bl_libdir
            self.vars['LAPACK_LIB_DIR'] = bl_libdir
            self.vars['BLAS_LAPACK_LIB_DIR'] = bl_libdir

        # list of libraries for BLAS/LAPACK
        self.vars['BLAS_STATIC_LIBS'] = ','.join(blas_libs)
        self.vars['BLAS_MT_STATIC_LIBS'] = ','.join(blas_mt_libs)

        self.vars['LAPACK_STATIC_LIBS'] = self.vars['BLAS_STATIC_LIBS']
        self.vars['LAPACK_MT_STATIC_LIBS'] = self.vars['BLAS_MT_STATIC_LIBS']

        self.vars['BLAS_LAPACK_STATIC_LIBS'] = self.vars['LAPACK_STATIC_LIBS']
        self.vars['BLAS_LAPACK_MT_STATIC_LIBS'] = self.vars['LAPACK_MT_STATIC_LIBS']

        # sequential ScaLAPACK
        prefix = "-Wl:-Bstatic -lmkl_scalapack%s -lmkl_solver%s_sequential -Wl,--start-group" % (libsfxsl, libsfx)
        suffix = "-Wl,--end-group -Wl:-Bdynamic"
        self.vars['LIBSCALAPACK'] = ' '.join((prefix, ' '.join(scalapack_libs), suffix))

        # multi-threaded ScaLAPACK
        lib = self.vars['LIBSCALAPACK']
        lib = lib.replace('mkl_solver%s_sequential' % libsfx, 'mkl_solver')
        lib = lib.replace('mkl_sequential', 'mkl_intel_thread') + ' -liomp5 -lpthread'
        self.vars['LIBSCALAPACK_MT'] = lib

<<<<<<< HEAD
        # FFT library
        fftwsuff = ""
        if self.opts['pic']:
            fftwsuff = "_pic"
        self.vars['LIBFFT'] = "-Wl:-Bstatic -lfftw3xc_intel%s -Wl:-Bdynamic" % fftwsuff

        # some tools (like pkg-utils) don't handle groups well, so pack them if required
        if self.opts['packed-groups']:
            for x in ['LIBBLAS', 'LIBLAPACK', 'LIBSCALAPACK']:
                for var in [x, "%s_MT" % x]:
                    self.vars[var] = self.vars[var].replace(" ", ",").replace("-Wl,--end-group", "--end-group")
=======
        # Linker flags
        self._flagsForSubdirs(mklRoot, mklld, flag="-L%s", varskey="LDFLAGS")
        self._flagsForSubdirs(mklRoot, mklcpp, flag="-I%s", varskey="CPPFLAGS")
>>>>>>> 642ebb78

        # linker flags
        self._flagsForSubdirs(mklroot, mklld, flag="-L%s", varskey="LDFLAGS")
        self._flagsForSubdirs(mklroot, mklcpp, flag="-I%s", varskey="CPPFLAGS")

    def prepareIMPI(self):
        """
        Prepare for Intel MPI library
        """

        if self.toolkit_comp_family() == INTEL:
            # Intel-based toolkit

            self.vars['MPICC'] = 'mpiicc %s' % self.m32flag
            self.vars['MPICXX'] = 'mpiicpc %s' % self.m32flag
            self.vars['MPIF77'] = 'mpiifort %s' % self.m32flag
            self.vars['MPIF90'] = 'mpiifort %s' % self.m32flag

            if self.opts['usempi']:
                for i in ['CC', 'CXX', 'F77', 'F90']:
                    self.vars[i] = self.vars["MPI%s" % i]

            # used by mpicc and mpicxx to actually use mpiicc and mpiicpc
            self.vars['I_MPI_CXX'] = "icpc"
            self.vars['I_MPI_CC'] = "icc"

            if self.opts['cciscxx']:
                self.vars['MPICXX'] = self.vars['MPICC']

        else:
            # other compilers (e.g. GCC) with Intel MPI
            self.vars['MPICC'] = 'mpicc -cc=%s %s ' % (self.vars['CC'], self.m32flag)
            self.vars['MPICXX'] = 'mpicxx -cxx=%s %s ' % (self.vars['CXX'], self.m32flag)
            self.vars['MPIF77'] = 'mpif77 -fc=%s %s ' % (self.vars['F77'], self.m32flag)
            self.vars['MPIF90'] = 'mpif90 -fc=%s %s ' % (self.vars['F90'], self.m32flag)

<<<<<<< HEAD
        impiroot = os.getenv('SOFTROOTIMPI')
        if self.opts['32bit']:
            self.log.error("Don't know how to set IMPI paths for 32-bit.")
        else:
            if LooseVersion(os.getenv('SOFTVERSIONIMPI')) < LooseVersion("3.2.1.009"):
=======
        impiroot = get_software_root('IMPI')
        if self.opts['32bit']:
            self.log.error("Don't know how to set IMPI paths for 32-bit.")
        else:
            if LooseVersion(get_software_version('IMPI')) < LooseVersion("3.2.1.009"):
>>>>>>> 642ebb78
                # this could have been different in older versions, we only checked for 3.2.1.009 and up (to 4.0.2.003)
                self.log.error("Don't know how to set IMPI paths for old versions.")
            else:
                mpi_lib = os.path.join(impiroot, 'lib64', 'libmpi')
                self.vars['MPI_INC'] = os.path.join(impiroot, 'include64')

        self.vars['MPI_LIB_SHARED'] = "%s.so" % mpi_lib
        self.vars['MPI_LIB_STATIC'] = "%s.a" % mpi_lib

    def prepareItac(self):
        """
        Prepare for Intel Trace Collector library
        """
        pass

    def prepareQLogicMPI(self):

        ## QLogic specific
        self.vars['MPICC'] = 'mpicc -cc="%s"' % self.vars['CC']
        self.vars['MPICXX'] = 'mpicxx -CC="%s"' % self.vars['CXX']
        self.vars['MPIF77'] = 'mpif77 -fc="%s"' % self.vars['F77']
        self.vars['MPIF90'] = 'mpif90 -f90="%s"' % self.vars['F90']

        if self.opts['usempi']:
            for i in ['CC', 'CXX', 'F77', 'F90']:
                self.vars[i] = self.vars["MPI%s" % i]

<<<<<<< HEAD
        self.vars['MPI_INC'] = "%s/include" % os.getenv('SOFTROOTQLOGICMPI')
        self.vars['MPI_LIB_SHARED'] = "%s/lib64/libmpich.so" % os.getenv('SOFTROOTQLOGICMPI')
=======
        qlogic = get_software_root('QLogicMPI')
        self.vars['MPI_INC'] = "%s/include" % qlogic
        self.vars['MPI_LIB_SHARED'] = "%s/lib64/libmpich.so" % qlogic
>>>>>>> 642ebb78

    def prepareLAPACK(self):
        """
        Prepare for LAPACK library
        """

        lapack = get_software_root("LAPACK")

        self.vars['LIBLAPACK'] = "-llapack %s" % self.vars['LIBBLAS']
        self.vars['LIBLAPACK_MT'] = "-llapack %s -lpthread" % self.vars['LIBBLAS_MT']

<<<<<<< HEAD
        self.vars['LAPACK_LIB_DIR'] = os.path.join(os.getenv('SOFTROOTLAPACK'), "lib")
=======
        self.vars['LAPACK_LIB_DIR'] = os.path.join(lapack, "lib")
>>>>>>> 642ebb78
        self.vars['LAPACK_STATIC_LIBS'] =  "liblapack.a"
        self.vars['LAPACK_MT_STATIC_LIBS'] = self.vars['LAPACK_STATIC_LIBS']

        self._addDependencyVariables(['LAPACK'])

    def prepareMPICH2(self):
        """
        Prepare for MPICH2 MPI library (e.g. ScaleMP's version)
        """
        if "vSMP" in get_software_version('MPICH2'):
            # ScaleMP MPICH specific
            self.vars['MPICC'] = 'mpicc -cc="%s %s"' % (self.vars['CC'], self.m32flag)
            self.vars['MPICXX'] = 'mpicxx -CC="%s %s"' % (self.vars['CXX'], self.m32flag)
            self.vars['MPIF77'] = 'mpif77 -fc="%s %s"' % (self.vars['F77'], self.m32flag)
            self.vars['MPIF90'] = 'mpif90 -f90="%s %s"' % (self.vars['F90'], self.m32flag)

            if self.opts['cciscxx']:
                self.vars['MPICXX'] = self.vars['MPICC']

            if self.opts['usempi']:
                for i in ['CC', 'CXX', 'F77', 'F90']:
                    self.vars[i] = self.vars["MPI%s" % i]

<<<<<<< HEAD
            self.vars['MPI_INC'] = "%s/include" % os.getenv('SOFTROOTMPICH2')
            self.vars['MPI_LIB_SHARED'] = "%s/lib/libmpich.so" % os.getenv('SOFTROOTMPICH2')
            self.vars['MPI_LIB_STATIC'] = "%s/lib/libmpich.a" % os.getenv('SOFTROOTMPICH2')
=======
            mpich2 = get_software_root('MPICH2')
            self.vars['MPI_INC'] = "%s/include" % mpich2
            self.vars['MPI_LIB_SHARED'] = "%s/lib/libmpich.so" % mpich2
            self.vars['MPI_LIB_STATIC'] = "%s/lib/libmpich.a" % mpich2
>>>>>>> 642ebb78
        else:
            self.log.error("Don't know how to prepare for a non-ScaleMP MPICH2 library.")

    def prepareSimpleMPI(self):
        """
        Prepare for 'simple' MPI libraries (e.g. MVAPICH2, OpenMPI)
        """

        self.vars['MPICC'] = 'mpicc %s' % self.m32flag
        self.vars['MPICXX'] = 'mpicxx %s' % self.m32flag
        self.vars['MPIF77'] = 'mpif77 %s' % self.m32flag
        self.vars['MPIF90'] = 'mpif90 %s' % self.m32flag

        if self.opts['cciscxx']:
            self.vars['MPICXX'] = self.vars['MPICC']

        if self.opts['usempi']:
            for i in ['CC', 'CXX', 'F77', 'F90']:
                self.vars[i] = self.vars["MPI%s" % i]


    def prepareMVAPICH2(self):
        """
        Prepare for MVAPICH2 MPI library
        """
<<<<<<< HEAD
        self.vars['MPI_LIB_STATIC'] = "%s/lib/libmpich.a" % os.getenv('SOFTROOTMVAPICH2')
        self.vars['MPI_LIB_SHARED'] = "%s/lib/libmpich.so" % os.getenv('SOFTROOTMVAPICH2')
=======

        mvapich2 = get_software_root('MVAPICH2')

        self.vars['MPI_LIB_STATIC'] = "%s/lib/libmpich.a" % mvapich2
        self.vars['MPI_LIB_SHARED'] = "%s/lib/libmpich.so" % mvapich2
>>>>>>> 642ebb78
        self.prepareSimpleMPI()

    def prepareOpenMPI(self):
        """
        Prepare for OpenMPI MPI library
        """

<<<<<<< HEAD
        self.vars['MPI_LIB_STATIC'] = "%s/lib/libmpi.a" % os.getenv('SOFTROOTOPENMPI')
        self.vars['MPI_LIB_SHARED'] = "%s/lib/libmpi.so" % os.getenv('SOFTROOTOPENMPI')
        self.vars['MPI_INC'] = "%s/include" % os.getenv('SOFTROOTOPENMPI')
=======
        openmpi = get_software_root('OpenMPI')

        self.vars['MPI_LIB_STATIC'] = "%s/lib/libmpi.a" % openmpi
        self.vars['MPI_LIB_SHARED'] = "%s/lib/libmpi.so" % openmpi
        self.vars['MPI_INC'] = "%s/include" % openmpi
>>>>>>> 642ebb78
        self.prepareSimpleMPI()

    def prepareScaLAPACK(self):
        """
        Prepare for ScaLAPACK library
        """

        # we need to be careful here, LIBSCALAPACK(_MT) may be set by prepareBLACS, or not
        self.vars['LIBSCALAPACK'] = "%s -lscalapack" % self.vars.get('LIBSCALAPACK', '')
        self.vars['LIBSCALAPACK_MT'] = "%s %s -lpthread" % (self.vars['LIBSCALAPACK'],
                                                            self.vars.get('LIBSCALAPACK_MT', ''))

        self._addDependencyVariables(['ScaLAPACK'])

    def _getOptimizationLevel(self):
        """ Default is 02, but set it explicitly (eg -g otherwise becomes -g -O0)"""
        if self.opts['noopt']:
            return 'O0'
        elif self.opts['opt']:
            return 'O3'
        elif self.opts['lowopt']:
            return 'O1'
        else:
            return 'O2'

    def _flagsForOptions(self, override=None):
        """
        Parse options to flags.
        """
        flags = []

        flagOptions = {
            'pic': 'fPIC', 'debug': 'g', 'i8': 'i8',
            'static': 'static', 'unroll': 'unroll', 'verbose': 'v', 'shared': 'shared',
        }
        if override:
            flagOptions.update(override)

        for key in flagOptions.keys():
            if self.opts[key]:
                newFlags = flagOptions[key]
                if type(newFlags) == list:
                    flags.extend(newFlags)
                else:
                    flags.append(newFlags)

        return flags

    def _flagsForSubdirs(self, base, subdirs, flag="-L%s", varskey=None):
        """ Generate include flags to pass to the compiler """
        flags = []
        for subdir in subdirs:
            directory = os.path.join(base, subdir)
            if os.path.isdir(directory):
                flags.append(flag % directory)
            else:
                self.log.warning("Directory %s was not found" % directory)

        if not varskey in self.vars:
            self.vars[varskey] = ''
        self.vars[varskey] += ' ' + ' '.join(flags)

    def det_toolkit_type(self, name, type_map):
        """Determine type of toolkit based on toolkit dependencies."""

        toolkit_dep_names = [dep['name'] for dep in self.toolkit_deps]

        for req_mods, tk_type in type_map.items():
            match = True
            for req_mod in req_mods:
                if not req_mod in toolkit_dep_names:
                    match = False
            if match:
                return tk_type

        self.log.error("Failed to determine %s based on toolkit dependencies." % name)

    def toolkit_comp_family(self):
        """Determine compiler family based on toolkit dependencies."""
        comp_families = {
                         # always use tuples as keys!
                         ('icc', 'ifort'): INTEL,
                         ('GCC', ): GCC
                        }

        return self.det_toolkit_type("compiler family", comp_families)

    def get_openmp_flag(self):
        """Determine compiler flag for OpenMP"""

        if self.toolkit_comp_family() == INTEL:
            return "-openmp"
        elif self.toolkit_comp_family() == GCC:
            return "-fopenmp"
        else:
            self.log.error("Can't determine compiler flag for OpenMP.")

    def toolkit_mpi_type(self):
        """Determine type of MPI library based on toolkit dependencies."""
        mpi_types = {
                      # always use tuples as keys!
                      ('impi', ):INTEL,
                      ('MPICH2', ):MPICH2,
                      ('MVAPICH2', ):MVAPICH2,
                      ('OpenMPI', ):OPENMPI,
                      ('QLogicMPI', ):QLOGIC
                      }

        return self.det_toolkit_type("type of mpi library", mpi_types)

    def mpi_cmd_for(self, cmd, nr_ranks):
        """Construct an MPI command for the given command and number of ranks."""

        # parameter values for mpirun command
        params = {'nr_ranks':nr_ranks, 'cmd':cmd}

        # different known mpirun commands
        mpi_cmds = {
                    OPENMPI:"mpirun -n %(nr_ranks)d %(cmd)s",
                    INTEL:"mpirun %(mpdbootfile)s %(nodesfile)s -np %(nr_ranks)d %(cmd)s",
                    }

        mpi_type = self.toolkit_mpi_type()

        # Intel MPI mpirun needs more work
        if mpi_type == INTEL:

            # set temporary dir for mdp
            env.set('I_MPI_MPD_TMPDIR', "/tmp")

            # set PBS_ENVIRONMENT, so that --file option for mpdboot isn't stripped away
            env.set('PBS_ENVIRONMENT', "PBS_BATCH_MPI")

            # create mpdboot file
            fn = "/tmp/mpdboot"
            try:
                if os.path.exists(fn):
                    os.remove(fn)
                f = open(fn, "w")
                f.write("localhost ifhn=localhost")
                f.close()
            except (OSError, IOError), err:
                self.log.error("Failed to create file %s: %s" % (fn, err))

            params.update({'mpdbootfile':"--file=%s"%fn})

            # create nodes file
            fn = "/tmp/nodes"
            try:
                if os.path.exists(fn):
                    os.remove(fn)
                f = open(fn, "w")
                f.write("localhost\n" * nr_ranks)
                f.close()
            except (OSError, IOError), err:
                self.log.error("Failed to create file %s: %s" % (fn, err))

            params.update({'nodesfile':"-machinefile %s"%fn})

        if mpi_type in mpi_cmds.keys():
            return mpi_cmds[mpi_type] % params
        else:
            self.log.error("Don't know how to create an MPI command for MPI library of type '%s'." % mpi_type)<|MERGE_RESOLUTION|>--- conflicted
+++ resolved
@@ -325,11 +325,7 @@
 
         self._addDependencyVariables(['ACML'])
 
-<<<<<<< HEAD
-        acml = os.environ['SOFTROOTACML']
-=======
         acml = get_software_root('ACML')
->>>>>>> 642ebb78
 
         if self.toolkit_comp_family() == GCC:
             compiler = 'gfortran'
@@ -354,21 +350,6 @@
         blas_libs = ["cblas", "f77blas", "atlas"]
         blas_mt_libs = ["ptcblas", "ptf77blas", "atlas"]
 
-<<<<<<< HEAD
-        self.vars['LIBBLAS'] = ' '.join(["-l%s" % x for x in blas_libs] + ["-lgfortran"])
-        self.vars['LIBBLAS_MT'] = ' '.join(["-l%s" % x for x in blas_mt_libs] + ["-lgfortran", "-lpthread"])
-        self.vars['BLAS_LIB_DIR'] = os.path.join(os.environ['SOFTROOTATLAS'], "lib")
-        self.vars['BLAS_STATIC_LIBS'] = ','.join(["lib%s.a" % x for x in blas_libs])
-        self.vars['BLAS_MT_STATIC_LIBS'] = ','.join(["lib%s.a" % x for x in blas_mt_libs])
-
-        self.vars['LAPACK_LIB_DIR'] = self.vars['BLAS_LIB_DIR']
-        self.vars['LAPACK_STATIC_LIBS'] = "liblapack.a," + self.vars['BLAS_STATIC_LIBS']
-        self.vars['LAPACK_MT_STATIC_LIBS'] = "liblapack.a," + self.vars['BLAS_MT_STATIC_LIBS']
-
-        self.vars['BLAS_LAPACK_LIB_DIR'] = self.vars['LAPACK_LIB_DIR']
-        self.vars['BLAS_LAPACK_STATIC_LIBS'] = self.vars['LAPACK_STATIC_LIBS']
-        self.vars['BLAS_LAPACK_MT_STATIC_LIBS'] =  self.vars['LAPACK_MT_STATIC_LIBS']
-=======
         atlas = get_software_root("ATLAS")
 
         self.vars['LIBBLAS'] = ' '.join(["-l%s" % x for x in blas_libs] + ["-lgfortran"])
@@ -380,7 +361,10 @@
         self.vars['LAPACK_LIB_DIR'] = self.vars['BLAS_LIB_DIR']
         self.vars['LAPACK_STATIC_LIBS'] = "liblapack.a," + self.vars['BLAS_STATIC_LIBS']
         self.vars['LAPACK_MT_STATIC_LIBS'] = "liblapack.a," + self.vars['BLAS_MT_STATIC_LIBS']
->>>>>>> 642ebb78
+
+        self.vars['BLAS_LAPACK_LIB_DIR'] = self.vars['LAPACK_LIB_DIR']
+        self.vars['BLAS_LAPACK_STATIC_LIBS'] = self.vars['LAPACK_STATIC_LIBS']
+        self.vars['BLAS_LAPACK_MT_STATIC_LIBS'] =  self.vars['LAPACK_MT_STATIC_LIBS']
 
         self._addDependencyVariables(['ATLAS'])
 
@@ -565,11 +549,7 @@
             self.log.error("MKLROOT not found in environment")
 
         # exact paths/linking statements depend on imkl version
-<<<<<<< HEAD
-        if LooseVersion(os.environ['SOFTVERSIONIMKL']) < LooseVersion('10.3'):
-=======
         if LooseVersion(get_software_version('IMKL')) < LooseVersion('10.3'):
->>>>>>> 642ebb78
             if self.opts['32bit']:
                 mklld = ['lib/32']
             else:
@@ -577,12 +557,8 @@
             mklcpp = ['include', 'include/fftw']
         else:
             if self.opts['32bit']:
-<<<<<<< HEAD
-                self.log.error("32-bit libraries not supported yet for IMKL v%s (> v10.3)" % os.environ("SOFTROOTIMKL"))
-=======
                 root = get_software_root("IMKL")
                 self.log.error("32-bit libraries not supported yet for IMKL v%s (> v10.3)" % root)
->>>>>>> 642ebb78
 
             mklld = ['lib/intel64', 'mkl/lib/intel64']
             mklcpp = ['mkl/include', 'mkl/include/fftw']
@@ -650,7 +626,6 @@
         lib = lib.replace('mkl_sequential', 'mkl_intel_thread') + ' -liomp5 -lpthread'
         self.vars['LIBSCALAPACK_MT'] = lib
 
-<<<<<<< HEAD
         # FFT library
         fftwsuff = ""
         if self.opts['pic']:
@@ -662,11 +637,6 @@
             for x in ['LIBBLAS', 'LIBLAPACK', 'LIBSCALAPACK']:
                 for var in [x, "%s_MT" % x]:
                     self.vars[var] = self.vars[var].replace(" ", ",").replace("-Wl,--end-group", "--end-group")
-=======
-        # Linker flags
-        self._flagsForSubdirs(mklRoot, mklld, flag="-L%s", varskey="LDFLAGS")
-        self._flagsForSubdirs(mklRoot, mklcpp, flag="-I%s", varskey="CPPFLAGS")
->>>>>>> 642ebb78
 
         # linker flags
         self._flagsForSubdirs(mklroot, mklld, flag="-L%s", varskey="LDFLAGS")
@@ -703,19 +673,11 @@
             self.vars['MPIF77'] = 'mpif77 -fc=%s %s ' % (self.vars['F77'], self.m32flag)
             self.vars['MPIF90'] = 'mpif90 -fc=%s %s ' % (self.vars['F90'], self.m32flag)
 
-<<<<<<< HEAD
-        impiroot = os.getenv('SOFTROOTIMPI')
-        if self.opts['32bit']:
-            self.log.error("Don't know how to set IMPI paths for 32-bit.")
-        else:
-            if LooseVersion(os.getenv('SOFTVERSIONIMPI')) < LooseVersion("3.2.1.009"):
-=======
         impiroot = get_software_root('IMPI')
         if self.opts['32bit']:
             self.log.error("Don't know how to set IMPI paths for 32-bit.")
         else:
             if LooseVersion(get_software_version('IMPI')) < LooseVersion("3.2.1.009"):
->>>>>>> 642ebb78
                 # this could have been different in older versions, we only checked for 3.2.1.009 and up (to 4.0.2.003)
                 self.log.error("Don't know how to set IMPI paths for old versions.")
             else:
@@ -743,14 +705,9 @@
             for i in ['CC', 'CXX', 'F77', 'F90']:
                 self.vars[i] = self.vars["MPI%s" % i]
 
-<<<<<<< HEAD
-        self.vars['MPI_INC'] = "%s/include" % os.getenv('SOFTROOTQLOGICMPI')
-        self.vars['MPI_LIB_SHARED'] = "%s/lib64/libmpich.so" % os.getenv('SOFTROOTQLOGICMPI')
-=======
         qlogic = get_software_root('QLogicMPI')
         self.vars['MPI_INC'] = "%s/include" % qlogic
         self.vars['MPI_LIB_SHARED'] = "%s/lib64/libmpich.so" % qlogic
->>>>>>> 642ebb78
 
     def prepareLAPACK(self):
         """
@@ -762,11 +719,7 @@
         self.vars['LIBLAPACK'] = "-llapack %s" % self.vars['LIBBLAS']
         self.vars['LIBLAPACK_MT'] = "-llapack %s -lpthread" % self.vars['LIBBLAS_MT']
 
-<<<<<<< HEAD
-        self.vars['LAPACK_LIB_DIR'] = os.path.join(os.getenv('SOFTROOTLAPACK'), "lib")
-=======
         self.vars['LAPACK_LIB_DIR'] = os.path.join(lapack, "lib")
->>>>>>> 642ebb78
         self.vars['LAPACK_STATIC_LIBS'] =  "liblapack.a"
         self.vars['LAPACK_MT_STATIC_LIBS'] = self.vars['LAPACK_STATIC_LIBS']
 
@@ -790,16 +743,10 @@
                 for i in ['CC', 'CXX', 'F77', 'F90']:
                     self.vars[i] = self.vars["MPI%s" % i]
 
-<<<<<<< HEAD
-            self.vars['MPI_INC'] = "%s/include" % os.getenv('SOFTROOTMPICH2')
-            self.vars['MPI_LIB_SHARED'] = "%s/lib/libmpich.so" % os.getenv('SOFTROOTMPICH2')
-            self.vars['MPI_LIB_STATIC'] = "%s/lib/libmpich.a" % os.getenv('SOFTROOTMPICH2')
-=======
             mpich2 = get_software_root('MPICH2')
             self.vars['MPI_INC'] = "%s/include" % mpich2
             self.vars['MPI_LIB_SHARED'] = "%s/lib/libmpich.so" % mpich2
             self.vars['MPI_LIB_STATIC'] = "%s/lib/libmpich.a" % mpich2
->>>>>>> 642ebb78
         else:
             self.log.error("Don't know how to prepare for a non-ScaleMP MPICH2 library.")
 
@@ -825,16 +772,11 @@
         """
         Prepare for MVAPICH2 MPI library
         """
-<<<<<<< HEAD
-        self.vars['MPI_LIB_STATIC'] = "%s/lib/libmpich.a" % os.getenv('SOFTROOTMVAPICH2')
-        self.vars['MPI_LIB_SHARED'] = "%s/lib/libmpich.so" % os.getenv('SOFTROOTMVAPICH2')
-=======
 
         mvapich2 = get_software_root('MVAPICH2')
 
         self.vars['MPI_LIB_STATIC'] = "%s/lib/libmpich.a" % mvapich2
         self.vars['MPI_LIB_SHARED'] = "%s/lib/libmpich.so" % mvapich2
->>>>>>> 642ebb78
         self.prepareSimpleMPI()
 
     def prepareOpenMPI(self):
@@ -842,17 +784,11 @@
         Prepare for OpenMPI MPI library
         """
 
-<<<<<<< HEAD
-        self.vars['MPI_LIB_STATIC'] = "%s/lib/libmpi.a" % os.getenv('SOFTROOTOPENMPI')
-        self.vars['MPI_LIB_SHARED'] = "%s/lib/libmpi.so" % os.getenv('SOFTROOTOPENMPI')
-        self.vars['MPI_INC'] = "%s/include" % os.getenv('SOFTROOTOPENMPI')
-=======
         openmpi = get_software_root('OpenMPI')
 
         self.vars['MPI_LIB_STATIC'] = "%s/lib/libmpi.a" % openmpi
         self.vars['MPI_LIB_SHARED'] = "%s/lib/libmpi.so" % openmpi
         self.vars['MPI_INC'] = "%s/include" % openmpi
->>>>>>> 642ebb78
         self.prepareSimpleMPI()
 
     def prepareScaLAPACK(self):
