##
# Copyright 2009-2012 Stijn De Weirdt
# Copyright 2010 Dries Verdegem
# Copyright 2010-2012 Kenneth Hoste
# Copyright 2011 Pieter De Baets
# Copyright 2011-2012 Jens Timmerman
# Copyright 2012 Toon Willems
#
# This file is part of EasyBuild,
# originally created by the HPC team of the University of Ghent (http://ugent.be/hpc).
#
# http://github.com/hpcugent/easybuild
#
# EasyBuild is free software: you can redistribute it and/or modify
# it under the terms of the GNU General Public License as published by
# the Free Software Foundation v2.
#
# EasyBuild is distributed in the hope that it will be useful,
# but WITHOUT ANY WARRANTY; without even the implied warranty of
# MERCHANTABILITY or FITNESS FOR A PARTICULAR PURPOSE.  See the
# GNU General Public License for more details.
#
# You should have received a copy of the GNU General Public License
# along with EasyBuild.  If not, see <http://www.gnu.org/licenses/>.
##
from distutils.version import LooseVersion
import copy
import os

from easybuild.tools.build_log import getLog
from easybuild.tools.modules import Modules, get_software_root
from easybuild.tools import systemtools

import easybuild.tools.environment as env


# constants used for recognizing compilers, MPI libraries, ...
GCC = "GCC"
INTEL = "Intel"
OPENMPI = "OpenMPI"
QLOGIC = "QLogic"


class Toolkit:
    """
    Class for compiler toolkits, consisting out of a compiler and dependencies (libraries).
    """

    def __init__(self, name, version):
        """ Initialise toolkit variables."""

        self.dependencies = []
        self.vars = {}
        self.arch = None
        self.toolkit_deps = []
        self.m32flag = ''

        # logger
        self.log = getLog('Toolkit')

        # option flags
        self.opts = {
           'usempi': False, 'cciscxx': False, 'pic': False, 'opt': False,
           'noopt': False, 'lowopt': False, 'debug': False, 'optarch':True,
           'i8': False, 'unroll': False, 'verbose': False, 'cstd': None,
           'shared': False, 'static': False, 'intel-static': False,
           'loop': False, 'f2c': False, 'no-icc': False,
           'packed-groups': False, '32bit' : False
        }

        self.name = name
        self.version = version

        # 32-bit toolkit have version that ends with '32bit'
        if self.version.endswith('32bit'):
            self.opts['32bit'] = True
            self.m32flag = " -m32"

    def _toolkitExists(self, name=None, version=None):
        """
        Verify if there exists a toolkit by this name and version
        """
        if not name:
            name = self.name
        if not version:
            version = self.version

        if self.name == 'dummy':
            return True

        return Modules().exists(name, version)

    def setOptions(self, options):
        """ Process toolkit options """
        for opt in options.keys():
            ## Only process supported opts
            if opt in self.opts:
                self.opts[opt] = options[opt]
            else:
                self.log.warning("Undefined toolkit option %s specified." % opt)

    def getDependencyVersion(self, dependency):
        """ Generate a version string for a dependency on a module using this toolkit """
        # Add toolkit to version string
        toolkit = ''
        if self.name != 'dummy':
            toolkit = '-%s-%s' % (self.name, self.version)
        elif self.version != 'dummy':
            toolkit = '%s' % (self.version)

        # Check if dependency is independent of toolkit
        if 'dummy' in dependency and dependency['dummy']:
            toolkit = ''

        suffix = dependency.get('suffix', '')

        if 'version' in dependency:
            return "%s%s%s" % (dependency['version'], toolkit, suffix)
        else:
            matches = Modules().available(dependency['name'], "%s%s" % (toolkit, suffix))
            # Find the most recent (or default) one
            if len(matches) > 0:
                return matches[-1][-1]
            else:
                self.log.error('No toolkit version for dependency name %s (suffix %s) found'
                           % (dependency['name'], "%s%s" % (toolkit, suffix)))

    def addDependencies(self, dependencies):
        """ Verify if the given dependencies exist and add them """
        mod = Modules()
        self.log.debug("Adding toolkit dependencies")
        for dep in dependencies:
            if not 'tk' in dep:
                dep['tk'] = self.getDependencyVersion(dep)

            if not mod.exists(dep['name'], dep['tk']):
                self.log.error('No module found for dependency %s/%s' % (dep['name'], dep['tk']))
            else:
                self.dependencies.append(dep)
                self.log.debug('Added toolkit dependency %s' % dep)

    def prepare(self, onlymod=None):
        """
        Prepare a set of environment parameters based on name/version of toolkit
        - load modules for toolkit and dependencies
        - generate extra variables and set them in the environment

        onlymod: Boolean/string to indicate if the toolkit should only load the enviornment
        with module (True) or also set all other variables (False) like compiler CC etc
        (If string: comma separated list of variables that will be ignored).
        """
        if not self._toolkitExists():
            self.log.error("No module found for toolkit name '%s' (%s)" % (self.name, self.version))

        if self.name == 'dummy':
            if self.version == 'dummy':
                self.log.info('Toolkit: dummy mode')
            else:
                self.log.info('Toolkit: dummy mode, but loading dependencies')
                modules = Modules()
                modules.addModule(self.dependencies)
                modules.load()
            return

        ## Load the toolkit and dependencies modules
        modules = Modules()
        modules.addModule([(self.name, self.version)])
        modules.addModule(self.dependencies)
        modules.load()

        ## Determine direct toolkit dependencies, so we can prepare for them
        self.toolkit_deps = modules.dependencies_for(self.name, self.version, depth=1)
        self.log.debug('List of direct toolkit dependencies: %s' % self.toolkit_deps)

        ## Generate the variables to be set
        self._generate_variables()

        ## set the variables
        if not (onlymod == True):
            self.log.debug("Variables being set: onlymod=%s" % onlymod)

            ## add LDFLAGS and CPPFLAGS from dependencies to self.vars
            self._addDependencyVariables()
            self._setVariables(onlymod)
        else:
            self.log.debug("No variables set: onlymod=%s" % onlymod)

    def _addDependencyVariables(self, names=None):
        """ Add LDFLAGS and CPPFLAGS to the self.vars based on the dependencies
        names should be a list of strings containing the name of the dependency"""
        cpp_paths = ['include']
        ld_paths = ['lib64', 'lib']

        if not names:
            deps = self.dependencies
        else:
            deps = [{'name':name} for name in names]

        for dep in deps:
            softwareRoot = get_software_root(dep['name'])
            if not softwareRoot:
                self.log.error("%s was not found in environment (dep: %s)" % (dep['name'], dep))

            self._flagsForSubdirs(softwareRoot, cpp_paths, flag="-I%s", varskey="CPPFLAGS")
            self._flagsForSubdirs(softwareRoot, ld_paths, flag="-L%s", varskey="LDFLAGS")

    def _setVariables(self, dontset=None):
        """ Sets the environment variables """
        self.log.debug("Setting variables: dontset=%s" % dontset)

        dontsetlist = []
        if type(dontset) == str:
            dontsetlist = dontset.split(',')
        elif type(dontset) == list:
            dontsetlist = dontset

        for key, val in self.vars.items():
            if key in dontsetlist:
                self.log.debug("Not setting environment variable %s (value: %s)." % (key, val))
                continue

            self.log.debug("Setting environment variable %s to %s" % (key, val))
            env.set(key, val)

            # also set unique named variables that can be used in Makefiles
            # - so you can have 'CFLAGS = $(SOFTVARCFLAGS)'
            # -- 'CLFLAGS = $(CFLAGS)' gives  '*** Recursive variable `CFLAGS'
            # references itself (eventually).  Stop' error
            env.set("SOFTVAR%s" % key, val)


    def _getOptimalArchitecture(self):
        """ Get options for the current architecture """
        optarchs = {systemtools.INTEL : 'xHOST', systemtools.AMD : 'msse3'}
        if not self.arch:
            self.arch = systemtools.get_cpu_vendor()
        if self.arch in optarchs:
            optarch = optarchs[self.arch]
            self.log.info("Using %s as optarch for %s." % (optarch, self.arch))
            return optarch
        else:
            self.log.error("Don't know how to set optarch for %s." % self.arch)

    def _generate_variables(self):

        # list of preparation function
        # number are assigned to indicate order in which they need to be run
        known_preparation_functions = {
            # compilers always go first
            '1_GCC':self.prepareGCC,
            '1_icc':self.prepareIcc,
            '1_ifort':self.prepareIfort,
            # MPI libraries
            '2_impi':self.prepareIMPI,
            '2_MPICH2':self.prepareMPICH2,
            '2_MVAPICH2':self.prepareMVAPICH2,
            '2_OpenMPI':self.prepareOpenMPI,
            '2_QLogicMPI':self.prepareQLogicMPI,
            # BLAS libraries, LAPACK, FFTW
            '3_ATLAS':self.prepareATLAS,
            '3_FFTW':self.prepareFFTW,
            '3_GotoBLAS':self.prepareGotoBLAS,
            '3_imkl':self.prepareIMKL,
            '3_ACML': self.prepareACML,
            '4_LAPACK':self.prepareLAPACK,
            # BLACS, FLAME, ScaLAPACK, ...
            '5_BLACS':self.prepareBLACS,
            '5_FLAME':self.prepareFLAME,
            '6_ScaLAPACK':self.prepareScaLAPACK,
            # other stuff
            '7_itac':self.prepareItac
        }

        # sort to ensure correct order
        meth_keys = known_preparation_functions.keys()
        meth_keys.sort()

        # obtain list of dependency names
        depnames = []
        for dep in self.toolkit_deps:
            depnames.append(dep['name'])
        ## if toolkit name has a preparation function, add it as well
        for meth_key in meth_keys:
            if meth_key.endswith("_%s" % self.name):
                depnames.append(self.name)
                self.log.debug("Going to add preparation function for toolkit %s itself also" % self.name)
                break
        self.log.debug("depnames: %s" % depnames)

        # figure out which preparation functions we need to run based on toolkit dependencies
        preparation_functions = {}
        for meth in meth_keys:
            for dep in depnames:
                # bit before first '_' is used for ordering
                meth_name = '_'.join(meth.split('_')[1:])
                if dep.lower() == meth_name.lower():
                    preparation_functions.update({meth:known_preparation_functions[meth]})
                    break

        if not len(depnames) == len(preparation_functions.values()):
            found_meths = ['_'.join(meth.split('_')[1:]) for meth in preparation_functions.keys()]
            for depname in copy.copy(depnames):
                if depname in found_meths:
                    depnames.remove(depname)
            self.log.error("Unable to find preparation functions for these toolkit dependencies: %s" % depnames)

        self.log.debug("List of preparation functions: %s" % preparation_functions)

        self.vars["LDFLAGS"] = ''
        self.vars["CPPFLAGS"] = ''
        self.vars['LIBS'] = ''

        # run preparation functions, in order as determined by keys
        for key in sorted(preparation_functions.keys()):
            preparation_functions[key]()

    def prepareACML(self):
        """
        Prepare for AMD Math Core Library (ACML)
        """

        if self.opts['32bit']:
            self.log.error("ERROR: 32-bit not supported (yet) for ACML.")

        self._addDependencyVariables(['ACML'])

        acml = os.environ['SOFTROOTACML']

        if self.toolkit_comp_family() == GCC:
            compiler = 'gfortran'
        elif self.toolkit_comp_family() == INTEL:
            compiler = 'ifort'
        else:
            self.log.error("Don't know which compiler-specific subdir for ACML to use.")
<<<<<<< HEAD
=======
        self.vars['LDFLAGS'] += " -L%(acml)s/%(comp)s64/lib/ " % {
                                                'comp':compiler,
                                                'acml':os.environ['SOFTROOTACML']
               }
        self.vars['LIBBLAS'] = " -lacml_mv -lacml "
>>>>>>> 38233b1f

        self.vars['LDFLAGS'] += " -L%s/%s64/lib/ " % (acml, compiler)
        #                       "%s/%s64/lib/libacml.a -lpthread" % (acml, compiler)

        self.vars['LIBBLAS'] = " -lacml_mv -lacml " #-lpthread"
        self.vars['LIBBLAS_MT'] = self.vars['LIBBLAS']

        self.vars['LIBLAPACK'] = self.vars['LIBBLAS']
        self.vars['LIBLAPACK_MT'] = self.vars['LIBBLAS_MT']

    def prepareATLAS(self):
        """
        Prepare for ATLAS BLAS/LAPACK library
        """

        atlas = os.environ['SOFTROOTATLAS']

        self.vars['LIBBLAS'] = "-lcblas -lf77blas -latlas -lgfortran"
        self.vars['LIBBLAS_MT'] = "-lptcblas -lptf77blas -latlas -lgfortran -lpthread"
        self.vars['BLAS_STATIC_LIBS'] = ','.join(["%s/lib/lib%s.a" % (atlas, x) for x in ["cblas",
                                                                                          "f77blas",
                                                                                          "atlas"]])
        self.vars['BLAS_MT_STATIC_LIBS'] = ','.join(["%s/lib/lib%s.a" % (atlas, x) for x in ["ptcblas",
                                                                                             "ptf77blas",
                                                                                             "atlas"]])

        self._addDependencyVariables(['ATLAS'])

    def prepareBLACS(self):
        """
        Prepare for BLACS library
        """

        self.vars['LIBSCALAPACK'] = " -lblacsF77init -lblacs "
        self.vars['LIBSCALAPACK_MT'] = self.vars['LIBSCALAPACK']

        self._addDependencyVariables(['BLACS'])

    def prepareFLAME(self):
        """
        Prepare for FLAME library
        """

        self.vars['LIBLAPACK'] += " -llapack2flame -lflame "
        self.vars['LIBLAPACK_MT'] += " -llapack2flame -lflame "

        self._addDependencyVariables(['FLAME'])

    def prepareFFTW(self):
        """
        Prepare for FFTW library
        """

        suffix = ''
        if os.getenv('SOFTVERSIONFFTW').startswith('3.'):
            suffix = '3'
        self.vars['LIBFFT'] = " -lfftw%s " % suffix
        if self.opts['usempi']:
            self.vars['LIBFFT'] += " -lfftw%s_mpi " % suffix

        self._addDependencyVariables(['FFTW'])

    def prepareGCC(self, withMPI=True):
        """
        Prepare for a GCC-based compiler toolkit
        """

        if self.opts['32bit']:
            self.log.error("ERROR: 32-bit not supported yet for GCC based toolkits.")

        # set basic GCC options
        self.vars['CC'] = 'gcc %s' % self.m32flag
        self.vars['CXX'] = 'g++ %s' % self.m32flag
        self.vars['F77'] = 'gfortran %s ' % self.m32flag
        self.vars['F90'] = 'gfortran %s' % self.m32flag

        if self.opts['cciscxx']:
            self.vars['CXX'] = self.vars['CC']

        flags = []

        if self.opts['optarch']:
            ## difficult for GCC
            flags.append("march=native")

        flags.append(self._getOptimizationLevel())
        flags.extend(self._flagsForOptions(override={
            'i8': 'fdefault-integer-8',
            'unroll': 'funroll-loops',
            'f2c': 'ff2c',
            'loop': ['ftree-switch-conversion', 'floop-interchange',
                     'floop-strip-mine', 'floop-block']
        }))

        copts = []
        if self.opts['cstd']:
            copts.append("std=%s" % self.opts['cstd'])

        if len(flags + copts) > 0:
            self.vars['CFLAGS'] = "%s" % ('-' + ' -'.join(flags + copts))
        if len(flags) > 0:
            self.vars['CXXFLAGS'] = "%s" % ('-' + ' -'.join(flags))
        if len(flags) > 0:
            self.vars['FFLAGS'] = "%s" % ('-' + ' -'.join(flags))
        if len(flags) > 0:
            self.vars['F90FLAGS'] = "%s" % ('-' + ' -'.join(flags))

        ## to get rid of lots of problems with libgfortranbegin
        ## or remove the system gcc-gfortran
        self.vars['FLIBS'] = "-lgfortran"

    def prepareGotoBLAS(self):
        """
        Prepare for GotoBLAS BLAS library
        """

        self.vars['LIBBLAS'] = "-lgoto"
        self.vars['LIBBLAS_MT'] = self.vars['LIBBLAS']

        self._addDependencyVariables(['GotoBLAS'])

    def prepareIntelCompiler(self, name):

        version = os.getenv('SOFTVERSION%s' % name.upper())
        root = os.getenv('SOFTROOT%s' % name.upper())

        if "liomp5" not in self.vars['LIBS']:
            if LooseVersion(version) < LooseVersion('2011'):
                self.vars['LIBS'] += " -liomp5 -lguide -lpthread"
            else:
                self.vars['LIBS'] += " -liomp5 -lpthread"

        if LooseVersion(version) < LooseVersion('2011.4'):
            libs = ['lib/intel64', 'lib/ia32']
        else:
            libs = ['compiler/lib/intel64', 'compiler/lib/ia32']
        self._flagsForSubdirs(root, libs, flag="-L%s", varskey="LDFLAGS")

    def prepareIcc(self):
        """
        Prepare for an icc based compiler toolkit
        """

        self.vars['CC'] = 'icc%s' % self.m32flag
        self.vars['CXX'] = 'icpc%s' % self.m32flag

        if self.opts['cciscxx']:
            self.vars['CXX'] = self.vars['CC']

        flags = []
        if self.opts['optarch']:
            flags.append(self._getOptimalArchitecture())

        flags.append(self._getOptimizationLevel())
        flags.extend(self._flagsForOptions(override={
            'intel-static': 'static-intel',
            'no-icc': 'no-icc'
        }))

        copts = []
        if self.opts['cstd']:
            copts.append("std=%s" % self.opts['cstd'])

        if len(flags + copts) > 0:
            self.vars['CFLAGS'] = '-' + ' -'.join(flags + copts)
        if len(flags) > 0:
            self.vars['CXXFLAGS'] = '-' + ' -'.join(flags)

        self.prepareIntelCompiler('icc')

    def prepareIfort(self):
        """
        Prepare for an ifort based compiler toolkit
        """

        self.vars['F77'] = 'ifort%s' % self.m32flag
        self.vars['F90'] = 'ifort%s' % self.m32flag

        flags = []
        if self.opts['optarch']:
            flags.append(self._getOptimalArchitecture())

        flags.append(self._getOptimizationLevel())
        flags.extend(self._flagsForOptions(override={
            'intel-static': 'static-intel'
        }))

        if len(flags) > 0:
            self.vars['FFLAGS'] = '-' + ' -'.join(flags)

        self.prepareIntelCompiler('ifort')

    def prepareIMKL(self):
        """
        Prepare toolkit for IMKL: Intel Math Kernel Library
        """

        mklroot = os.getenv('MKLROOT')
        if not mklroot:
            self.log.error("MKLROOT not found in environment")

        # exact paths/linking statements depend on imkl version
        if LooseVersion(os.environ['SOFTVERSIONIMKL']) < LooseVersion('10.3'):
            if self.opts['32bit']:
                mklld = ['lib/32']
            else:
                mklld = ['lib/em64t']
            mklcpp = ['include', 'include/fftw']
        else:
            if self.opts['32bit']:
                self.log.error("32-bit libraries not supported yet for IMKL v%s (> v10.3)" % os.environ("SOFTROOTIMKL"))

            mklld = ['lib/intel64', 'mkl/lib/intel64']
            mklcpp = ['mkl/include', 'mkl/include/fftw']

        # for more inspiration: see http://software.intel.com/en-us/articles/intel-mkl-link-line-advisor/

        libsfx = "_lp64"
        libsfxsl = "_lp64"
        if self.opts['32bit']:
            libsfx = ""
            libsfxsl = "_core"

        # MKL libraries for BLAS, LAPACK, ScaLAPACK routines
        blas_libs = ["intel%s" % libsfx, "sequential", "core"]
        blas_mt_libs = ["intel%s" % libsfx, "intel_thread", "core"]
        scalapack_libs = blas_libs + ["blacs_intelmpi%s" % libsfx]

        # adjust lib subdir if GCC is used
        if self.toolkit_comp_family() == GCC:
            for libs in [blas_libs, blas_mt_libs, scalapack_libs]:
                libs.replace('mkl_intel_lp64', 'mkl_gf_lp64')

        # sequential BLAS and LAPACK
        prefix = "-Wl:-Bstatic -Wl,--start-group"
        suffix = "-Wl,--end-group -Wl:-Bdynamic"
        self.vars['LIBBLAS'] =  ' '.join(prefix, ' '.join(["-lmkl_%s" % x for x in blas_libs]), suffix)
        self.vars['LIBLAPACK'] = self.vars['LIBBLAS']

        # multi-threaded BLAS and LAPACK
        suffix += " -liomp5 -lpthread"
        self.vars['LIBBLAS_MT'] =  ' '.join(prefix, ' '.join(["-lmkl_%s" % x for x in blas_mt_libs]), suffix)
        self.vars['LIBLAPACK_MT'] = self.vars['LIBBLAS_MT']

        # construct library lists
        def construct_lib_list(libs):
            """Construct a list of existing libraries."""
            l = []
            for path in ["%s/%s/libmkl_%s.a" % (mklroot, x, y) for x in mklld for y in libs ]:
                if os.path.isfile(path):
                    l.append(path)
            return ','.join(l)

        self.vars['BLAS_STATIC_LIBS'] = construct_lib_list(blas_libs)
        self.vars['BLAS_MT_STATIC_LIBS'] = construct_lib_list(blas_mt_libs)

        self.vars['LAPACK_STATIC_LIBS'] = self.vars['BLAS_STATIC_LIBS']
        self.vars['LAPACK_MT_STATIC_LIBS'] = self.vars['BLAS_MT_STATIC_LIBS']

        # sequential ScaLAPACK
        prefix = "-Wl:-Bstatic -lmkl_scalapack%s -lmkl_solver%s_sequential -Wl,--start-group" % (libsfxsl, libsfx)
        suffix = "-Wl,--end-group -Wl:-Bdynamic"
        self.vars['LIBSCALAPACK'] = ' '.join((prefix, ' '.join(scalapack_libs), suffix))

        # multi-threaded ScaLAPACK
        lib = self.vars['LIBSCALAPACK']
        lib = lib.replace('mkl_solver%s_sequential' % libsfx, 'mkl_solver')
        lib = lib.replace('mkl_sequential', 'mkl_intel_thread') + ' -liomp5 -lpthread'
        self.vars['LIBSCALAPACK_MT'] = lib

        # FFT library
        fftwsuff = ""
        if self.opts['pic']:
            fftwsuff = "_pic"
        self.vars['LIBFFT'] = "-Wl:-Bstatic -lfftw3xc_intel%s -Wl:-Bdynamic" % fftwsuff

        # some tools (like pkg-utils) don't handle groups well, so pack them if required
        if self.opts['packed-groups']:
            for x in ['LIBBLAS', 'LIBLAPACK', 'LIBSCALAPACK']:
                for var in [x, "%s_MT" % x]:
                    self.vars[var] = self.vars[var].replace(" ", ",").replace("-Wl,--end-group", "--end-group")

        # linker flags
        self._flagsForSubdirs(mklroot, mklld, flag="-L%s", varskey="LDFLAGS")
        self._flagsForSubdirs(mklroot, mklcpp, flag="-I%s", varskey="CPPFLAGS")

    def prepareIMPI(self):
        """
        Prepare for Intel MPI library
        """

        if self.toolkit_comp_family() == INTEL:
            # Intel-based toolkit

            self.vars['MPICC'] = 'mpiicc %s' % self.m32flag
            self.vars['MPICXX'] = 'mpiicpc %s' % self.m32flag
            self.vars['MPIF77'] = 'mpiifort %s' % self.m32flag
            self.vars['MPIF90'] = 'mpiifort %s' % self.m32flag

            if self.opts['usempi']:
                for i in ['CC', 'CXX', 'F77', 'F90']:
                    self.vars[i] = self.vars["MPI%s" % i]

            # used by mpicc and mpicxx to actually use mpiicc and mpiicpc
            self.vars['I_MPI_CXX'] = "icpc"
            self.vars['I_MPI_CC'] = "icc"

            if self.opts['cciscxx']:
                self.vars['MPICXX'] = self.vars['MPICC']

        else:
            # other compilers (e.g. GCC) with Intel MPI
            self.vars['MPICC'] = 'mpicc -cc=%s %s ' % (self.vars['CC'], self.m32flag)
            self.vars['MPICXX'] = 'mpicxx -cxx=%s %s ' % (self.vars['CXX'], self.m32flag)
            self.vars['MPIF77'] = 'mpif77 -fc=%s %s ' % (self.vars['F77'], self.m32flag)
            self.vars['MPIF90'] = 'mpif90 -fc=%s %s ' % (self.vars['F90'], self.m32flag)

        impiroot = os.getenv('SOFTROOTIMPI')
        if self.opts['32bit']:
            self.log.error("Don't know how to set IMPI paths for 32-bit.")
        else:
            if LooseVersion(os.getenv('SOFTVERSIONIMPI')) < LooseVersion("3.2.1.009"):
                # this could have been different in older versions, we only checked for 3.2.1.009 and up (to 4.0.2.003)
                self.log.error("Don't know how to set IMPI paths for old versions.")
            else:
                mpi_lib = os.path.join(impiroot, 'lib64', 'libmpi')
                self.vars['MPI_INC'] = os.path.join(impiroot, 'include64')

        self.vars['MPI_LIB_SHARED'] = "%s.so" % mpi_lib
        self.vars['MPI_LIB_STATIC'] = "%s.a" % mpi_lib

    def prepareItac(self):
        """
        Prepare for Intel Trace Collector library
        """
        pass

    def prepareQLogicMPI(self):

        ## QLogic specific
        self.vars['MPICC'] = 'mpicc -cc="%s"' % self.vars['CC']
        self.vars['MPICXX'] = 'mpicxx -CC="%s"' % self.vars['CXX']
        self.vars['MPIF77'] = 'mpif77 -fc="%s"' % self.vars['F77']
        self.vars['MPIF90'] = 'mpif90 -f90="%s"' % self.vars['F90']

        if self.opts['usempi']:
            for i in ['CC', 'CXX', 'F77', 'F90']:
                self.vars[i] = self.vars["MPI%s" % i]

        self.vars['MPI_INC'] = "%s/include" % os.getenv('SOFTROOTQLOGICMPI')
        self.vars['MPI_LIB_SHARED'] = "%s/lib/libmpich.so" % os.getenv('SOFTROOTMPICH2')

    def prepareLAPACK(self):
        """
        Prepare for LAPACK library
        """

        self.vars['LIBLAPACK'] = "-llapack %s" % self.vars['LIBBLAS']
        self.vars['LIBLAPACK_MT'] = "-llapack %s -lpthread" % self.vars['LIBBLAS_MT']

        self.vars['LAPACK_LIBS'] = "%s/lib/lapack.a" % os.getenv('SOFTROOTLAPACK')
        self.vars['LAPACK_MT_LIBS'] = self.vars['LAPACK_LIBS']

        self._addDependencyVariables(['LAPACK'])

    def prepareMPICH2(self):
        """
        Prepare for MPICH2 MPI library (e.g. ScaleMP's version)
        """
        if "vSMP" in os.getenv('SOFTVERSIONMPICH2'):
            # ScaleMP MPICH specific
            self.vars['MPICC'] = 'mpicc -cc="%s %s"' % (self.vars['CC'], self.m32flag)
            self.vars['MPICXX'] = 'mpicxx -CC="%s %s"' % (self.vars['CXX'], self.m32flag)
            self.vars['MPIF77'] = 'mpif77 -fc="%s %s"' % (self.vars['F77'], self.m32flag)
            self.vars['MPIF90'] = 'mpif90 -f90="%s %s"' % (self.vars['F90'], self.m32flag)

            if self.opts['cciscxx']:
                self.vars['MPICXX'] = self.vars['MPICC']

            if self.opts['usempi']:
                for i in ['CC', 'CXX', 'F77', 'F90']:
                    self.vars[i] = self.vars["MPI%s" % i]

            self.vars['MPI_INC'] = "%s/include" % os.getenv('SOFTROOTMPICH2')
            self.vars['MPI_LIB_SHARED'] = "%s/lib/libmpich.so" % os.getenv('SOFTROOTMPICH2')
            self.vars['MPI_LIB_STATIC'] = "%s/lib/libmpich.a" % os.getenv('SOFTROOTMPICH2')
        else:
            self.log.error("Don't know how to prepare for a non-ScaleMP MPICH2 library.")

    def prepareSimpleMPI(self):
        """
        Prepare for 'simple' MPI libraries (e.g. MVAPICH2, OpenMPI)
        """

        self.vars['MPICC'] = 'mpicc %s' % self.m32flag
        self.vars['MPICXX'] = 'mpicxx %s' % self.m32flag
        self.vars['MPIF77'] = 'mpif77 %s' % self.m32flag
        self.vars['MPIF90'] = 'mpif90 %s' % self.m32flag

        if self.opts['cciscxx']:
            self.vars['MPICXX'] = self.vars['MPICC']

        if self.opts['usempi']:
            for i in ['CC', 'CXX', 'F77', 'F90']:
                self.vars[i] = self.vars["MPI%s" % i]


    def prepareMVAPICH2(self):
        """
        Prepare for MVAPICH2 MPI library
        """
        self.vars['MPI_LIB_STATIC'] = "%s/lib/libmpich.a" % os.getenv('SOFTROOTMVAPICH2')
        self.vars['MPI_LIB_SHARED'] = "%s/lib/libmpich.so" % os.getenv('SOFTROOTMVAPICH2')
        self.prepareSimpleMPI()

    def prepareOpenMPI(self):
        """
        Prepare for OpenMPI MPI library
        """

        # no static libmpi.a available to set MPI_LIB_STATIC
        self.vars['MPI_LIB_SHARED'] = "%s/lib/libmpi.so" % os.getenv('SOFTROOTOPENMPI')
        self.vars['MPI_INC'] = "%s/include" % os.getenv('SOFTROOTOPENMPI')
        self.prepareSimpleMPI()

    def prepareScaLAPACK(self):
        """
        Prepare for ScaLAPACK library
        """

        # we need to be careful here, LIBSCALAPACK(_MT) may be set by prepareBLACS, or not
        self.vars['LIBSCALAPACK'] = "%s -lscalapack" % self.vars.get('LIBSCALAPACK', '')
        self.vars['LIBSCALAPACK_MT'] = "%s %s -lpthread" % (self.vars['LIBSCALAPACK'],
                                                            self.vars.get('LIBSCALAPACK_MT', ''))

        self._addDependencyVariables(['ScaLAPACK'])

    def _getOptimizationLevel(self):
        """ Default is 02, but set it explicitly (eg -g otherwise becomes -g -O0)"""
        if self.opts['noopt']:
            return 'O0'
        elif self.opts['opt']:
            return 'O3'
        elif self.opts['lowopt']:
            return 'O1'
        else:
            return 'O2'

    def _flagsForOptions(self, override=None):
        """
        Parse options to flags.
        """
        flags = []

        flagOptions = {
            'pic': 'fPIC', 'debug': 'g', 'i8': 'i8',
            'static': 'static', 'unroll': 'unroll', 'verbose': 'v', 'shared': 'shared',
        }
        if override:
            flagOptions.update(override)

        for key in flagOptions.keys():
            if self.opts[key]:
                newFlags = flagOptions[key]
                if type(newFlags) == list:
                    flags.extend(newFlags)
                else:
                    flags.append(newFlags)

        return flags

    def _flagsForSubdirs(self, base, subdirs, flag="-L%s", varskey=None):
        """ Generate include flags to pass to the compiler """
        flags = []
        for subdir in subdirs:
            directory = os.path.join(base, subdir)
            if os.path.isdir(directory):
                flags.append(flag % directory)
            else:
                self.log.warning("Directory %s was not found" % directory)

        if not varskey in self.vars:
            self.vars[varskey] = ''
        self.vars[varskey] += ' ' + ' '.join(flags)

    def det_toolkit_type(self, name, type_map):
        """Determine type of toolkit based on toolkit dependencies."""

        toolkit_dep_names = [dep['name'] for dep in self.toolkit_deps]

        for req_mods, tk_type in type_map.items():
            match = True
            for req_mod in req_mods:
                if not req_mod in toolkit_dep_names:
                    match = False
            if match:
                return tk_type

        self.log.error("Failed to determine %s based on toolkit dependencies." % name)

    def toolkit_comp_family(self):
        """Determine compiler family based on toolkit dependencies."""
        comp_families = {
                         # always use tuples as keys!
                         ('icc', 'ifort'): INTEL,  # Intel toolkit has both icc and ifort
                         ('GCC', ): GCC  # GCC toolkit uses GCC as compiler suite
                        }

        return self.det_toolkit_type("compiler family", comp_families)

    def get_openmp_flag(self):
        """Determine compiler flag for OpenMP"""

        if self.toolkit_comp_family() == INTEL:
            return "-openmp"
        elif self.toolkit_comp_family() == GCC:
            return "-fopenmp"
        else:
            self.log.error("Can't determine compiler flag for OpenMP.")

    def toolkit_mpi_type(self):
        """Determine type of MPI library based on toolkit dependencies."""
        mpi_types = {
                      # always use tuples as keys!
                      ('impi', ):INTEL, # Intel MPI
                      ('OpenMPI', ):OPENMPI, # OpenMPI
                      ('QLogicMPI', ):QLOGIC # QLogic MPI
                      }

        return self.det_toolkit_type("type of mpi library", mpi_types)

    def mpi_cmd_for(self, cmd, nr_ranks):
        """Construct an MPI command for the given command and number of ranks."""

        # parameter values for mpirun command
        params = {'nr_ranks':nr_ranks, 'cmd':cmd}

        # different known mpirun commands
        mpi_cmds = {
                    OPENMPI:"mpirun -n %(nr_ranks)d %(cmd)s",
                    INTEL:"mpirun %(mpdbootfile)s %(nodesfile)s -np %(nr_ranks)d %(cmd)s",
                    }

        mpi_type = self.toolkit_mpi_type()

        # Intel MPI mpirun needs more work
        if mpi_type == INTEL:

            # set temporary dir for mdp
            env.set('I_MPI_MPD_TMPDIR', "/tmp")

            # set PBS_ENVIRONMENT, so that --file option for mpdboot isn't stripped away
            env.set('PBS_ENVIRONMENT', "PBS_BATCH_MPI")

            # create mpdboot file
            fn = "/tmp/mpdboot"
            try:
                if os.path.exists(fn):
                    os.remove(fn)
                f = open(fn, "w")
                f.write("localhost ifhn=localhost")
                f.close()
            except (OSError, IOError), err:
                self.log.error("Failed to create file %s: %s" % (fn, err))

            params.update({'mpdbootfile':"--file=%s"%fn})

            # create nodes file
            fn = "/tmp/nodes"
            try:
                if os.path.exists(fn):
                    os.remove(fn)
                f = open(fn, "w")
                f.write("localhost\n" * nr_ranks)
                f.close()
            except (OSError, IOError), err:
                self.log.error("Failed to create file %s: %s" % (fn, err))

            params.update({'nodesfile':"-machinefile %s"%fn})

        if mpi_type in mpi_cmds.keys():
            return mpi_cmds[mpi_type] % params
        else:
            self.log.error("Don't know how to create an MPI command for MPI library of type '%s'." % mpi_type)<|MERGE_RESOLUTION|>--- conflicted
+++ resolved
@@ -332,14 +332,6 @@
             compiler = 'ifort'
         else:
             self.log.error("Don't know which compiler-specific subdir for ACML to use.")
-<<<<<<< HEAD
-=======
-        self.vars['LDFLAGS'] += " -L%(acml)s/%(comp)s64/lib/ " % {
-                                                'comp':compiler,
-                                                'acml':os.environ['SOFTROOTACML']
-               }
-        self.vars['LIBBLAS'] = " -lacml_mv -lacml "
->>>>>>> 38233b1f
 
         self.vars['LDFLAGS'] += " -L%s/%s64/lib/ " % (acml, compiler)
         #                       "%s/%s64/lib/libacml.a -lpthread" % (acml, compiler)
