##
# Copyright 2009-2012 Stijn De Weirdt
# Copyright 2010 Dries Verdegem
# Copyright 2010-2012 Kenneth Hoste
# Copyright 2011 Pieter De Baets
# Copyright 2011-2012 Jens Timmerman
#
# This file is part of EasyBuild,
# originally created by the HPC team of the University of Ghent (http://ugent.be/hpc).
#
# http://github.com/hpcugent/easybuild
#
# EasyBuild is free software: you can redistribute it and/or modify
# it under the terms of the GNU General Public License as published by
# the Free Software Foundation v2.
#
# EasyBuild is distributed in the hope that it will be useful,
# but WITHOUT ANY WARRANTY; without even the implied warranty of
# MERCHANTABILITY or FITNESS FOR A PARTICULAR PURPOSE.  See the
# GNU General Public License for more details.
#
# You should have received a copy of the GNU General Public License
# along with EasyBuild.  If not, see <http://www.gnu.org/licenses/>.
##
"""
Generating module files.
"""
import os
import shutil
import tempfile

from easybuild.tools.build_log import getLog
from easybuild.tools.config import installPath


log = getLog('moduleGenerator')

# general module class
GENERAL_CLASS = 'all'


class ModuleGenerator:
    """
    Class for generating module files.
    """
    def __init__(self, application, fake=False):
        self.app = application
        self.fake = fake
        self.filename = None
        self.tmpdir = None

    def createFiles(self):
        """
        Creates the absolute filename for the module.
        """
        module_path = installPath('mod')

        # Fake mode: set installpath to temporary dir
        if self.fake:
            self.tmpdir = tempfile.mkdtemp()
            log.debug("Fake mode: using %s (instead of %s)" % (self.tmpdir, module_path))
            module_path = self.tmpdir

        # Real file goes in 'all' category
<<<<<<< HEAD
        self.filename = os.path.join(module_path, general_class, self.app.get_name(), self.app.get_installversion())
=======
        self.filename = os.path.join(module_path, GENERAL_CLASS, self.app.name(), self.app.installversion())
>>>>>>> 536762aa

        # Make symlink in moduleclass category
        classPath = os.path.join(module_path, self.app.getcfg('moduleclass'), self.app.get_name())
        classPathFile = os.path.join(classPath, self.app.get_installversion())

        # Create directories and links
        for directory in [os.path.dirname(x) for x in [self.filename, classPathFile]]:
            if not os.path.isdir(directory):
                try:
                    os.makedirs(directory)
                except OSError, err:
                    log.exception("Couldn't make directory %s: %s" % (directory, err))

        # Make a symlink from classpathFile to self.filename
        try:
            # remove symlink if its there (even if it's broken)
            if os.path.lexists(classPathFile):
                os.remove(classPathFile)
            # remove module file if it's there (it'll be recreated), see Application.make_module
            if os.path.exists(self.filename):
                os.remove(self.filename)
            os.symlink(self.filename, classPathFile)
        except OSError, err:
            log.exception("Failed to create symlink from %s to %s: %s" % (classPathFile, self.filename, err))

        return os.path.join(module_path, GENERAL_CLASS)

    def getDescription(self, conflict=True):
        """
        Generate a description.
        """
        description = "%s - Homepage: %s" % (self.app.getcfg('description'), self.app.getcfg('homepage'))

        txt = "#%Module\n"
        txt += """
proc ModulesHelp { } {
    puts stderr {   %(description)s
}
}

module-whatis {%(description)s}

set root    %(installdir)s

""" % {'description': description, 'installdir': self.app.installdir}

        if self.app.getcfg('moduleloadnoconflict'):
            txt += """
if { ![is-loaded %(name)s/%(version)s] } {
    if { [is-loaded %(name)s] } {
        module unload %(name)s
    }
}

""" % {'name': self.app.get_name(), 'version': self.app.get_version()}

        elif conflict:
            txt += "conflict    %s\n" % self.app.get_name()

        return txt

    def loadModule(self, name, version):
        """
        Generate load statements for module with name and version.
        """
        return """
if { ![is-loaded %(name)s/%(version)s] } {
    module load %(name)s/%(version)s
}
""" % {'name': name, 'version': version}

    def unloadModule(self, name, version):
        """
        Generate unload statements for module with name and version.
        """
        return """
if { ![is-loaded %(name)s/%(version)s] } {
    if { [is-loaded %(name)s] } {
        module unload %(name)s
    }
}
""" % {'name': name, 'version': version}

    def prependPaths(self, key, paths):
        """
        Generate prepend-path statements for the given list of paths.
        """
        fullInstallPath = os.path.abspath(self.app.installdir) + '/'
        template = "prepend-path\t%s\t\t$root/%s\n" # $root = installdir

        statements = [template % (key, p.replace(fullInstallPath, '')) for p in paths]
        return ''.join(statements)

    def setEnvironment(self, key, value):
        """
        Generate setenv statement for the given key/value pair.
        """
        return "setenv\t%s\t\t%s\n" % (key, value)

    def __del__(self):
        """
        Desconstructor: clean up temporary directory used for fake modules, if any.
        """
        if self.fake:
            log.info("Cleaning up fake modules dir %s" % self.tmpdir)
            try:
                shutil.rmtree(self.tmpdir)
            except OSError, err:
                log.exception("Cleaning up fake module dir failed: %s" % err)<|MERGE_RESOLUTION|>--- conflicted
+++ resolved
@@ -62,11 +62,7 @@
             module_path = self.tmpdir
 
         # Real file goes in 'all' category
-<<<<<<< HEAD
-        self.filename = os.path.join(module_path, general_class, self.app.get_name(), self.app.get_installversion())
-=======
-        self.filename = os.path.join(module_path, GENERAL_CLASS, self.app.name(), self.app.installversion())
->>>>>>> 536762aa
+        self.filename = os.path.join(module_path, GENERAL_CLASS, self.app.get_name(), self.app.get_installversion())
 
         # Make symlink in moduleclass category
         classPath = os.path.join(module_path, self.app.getcfg('moduleclass'), self.app.get_name())
