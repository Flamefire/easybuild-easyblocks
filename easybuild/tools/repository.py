--- conflicted
+++ resolved
@@ -35,15 +35,9 @@
 import tempfile
 import time
 
-<<<<<<< HEAD
 # optional Python packages, these might be missing
 # failing imports are just ignored
 # a NameError should be catched where these are used
-=======
-import easybuild
-from easybuild.framework.easyconfig import EasyConfig
-from easybuild.tools.build_log import getLog
->>>>>>> 8ac4612a
 
 # GitPython
 try:
