#!/usr/bin/env python
##
# Copyright 2009-2012 Stijn De Weirdt, Dries Verdegem, Kenneth Hoste, Pieter De Baets, Jens Timmerman, Toon Willems
#
# This file is part of EasyBuild,
# originally created by the HPC team of the University of Ghent (http://ugent.be/hpc).
#
# http://github.com/hpcugent/easybuild
#
# EasyBuild is free software: you can redistribute it and/or modify
# it under the terms of the GNU General Public License as published by
# the Free Software Foundation v2.
#
# EasyBuild is distributed in the hope that it will be useful,
# but WITHOUT ANY WARRANTY; without even the implied warranty of
# MERCHANTABILITY or FITNESS FOR A PARTICULAR PURPOSE.  See the
# GNU General Public License for more details.
#
# You should have received a copy of the GNU General Public License
# along with EasyBuild.  If not, see <http://www.gnu.org/licenses/>.
##
import os
import re
import shutil
import sys
import tempfile
import time
import copy
import platform
from easybuild.framework.application import Application, get_class
from easybuild.framework.easyblock import EasyBlock
from easybuild.tools.build_log import EasyBuildError, initLogger, \
    removeLogHandler, print_msg
from easybuild.tools.class_dumper import dumpClasses
from easybuild.tools.modules import Modules, searchModule
from easybuild.tools.config import getRepository
from optparse import OptionParser
import easybuild.tools.config as config
import easybuild.tools.filetools as filetools
from easybuild.tools import systemtools

"""
Main entry point for EasyBuildBuild: build software from .eb input file
"""


# applications use their own logger, we need to tell them to debug or not
# so this global var is used.
LOGDEBUG = False

def add_build_options(parser):
    """
    Add build options to options parser
    """
    parser.add_option("-C", "--config",
                        help = "path to EasyBuild config file [default: $EASYBUILDCONFIG or easybuild/easybuild_config.py]")
    parser.add_option("-r", "--robot", metavar="path",
                        help="path to search for easyconfigs for missing dependencies")

    parser.add_option("-a", "--avail-easyconfig-params", action="store_true", help="show available easyconfig parameters")
    parser.add_option("--dump-classes", action="store_true", help="show classes available")
    parser.add_option("--search", help="search for module-files in the robot-directory")

    parser.add_option("-e", "--easyblock", metavar="easyblock.class",
                        help="loads the class from module to process the spec file or dump " \
                               "the options for [default: Application class]")
    parser.add_option("-p", "--pretend", action="store_true",
                        help="does the build/installation in a test directory " \
                               "located in $HOME/easybuildinstall")

    stop_options = ['cfg', 'source', 'patch', 'configure', 'make', 'install',
                   'test', 'postproc', 'cleanup', 'packages']
    parser.add_option("-s", "--stop", type="choice", choices=stop_options,
                        help="stop the installation after certain step" \
                               "(valid: %s)" % ', '.join(stop_options))
    parser.add_option("-b", "--only-blocks", metavar="blocks", help="Only build blocks blk[,blk2]")
    parser.add_option("-k", "--skip", action="store_true",
                        help="skip existing software (useful for installing additional packages)")
    parser.add_option("-t", "--skip-tests", action="store_true",
                        help="skip testing")
    parser.add_option("-f", "--force", action="store_true", dest="force",
                        help="force to rebuild software even if it's already installed (i.e. can be found as module)")

    parser.add_option("-l", action="store_true", dest="stdoutLog", help="log to stdout")
    parser.add_option("-d", "--debug" , action="store_true", help="log debug messages")
    parser.add_option("-v", "--version", action="store_true", help="show version")
    parser.add_option("--regtest", action="store_true", help="enable regression test mode")
    parser.add_option("--regtest-online", action="store_true", help="enable online regression test mode")

def main():
    """
    Main function:
    - parse command line options
    - initialize logger
    - read easyconfig
    - build software
    """
    # disallow running EasyBuild as root
    if os.getuid() == 0:
        sys.stderr.write("ERROR: You seem to be running EasyBuild with root priveleges.\n" \
                        "That's not wise, so let's end this here.\n" \
                        "Exiting.\n")
        sys.exit(1)

    # options parser
    parser = OptionParser()

    parser.usage = "%prog [options] easyconfig [..]"
    parser.description = "Builds software package based on easyconfig (or parse a directory)\n" \
                         "Provide one or more easyconfigs or directories, use -h or --help more information."

    add_build_options(parser)

    (options, paths) = parser.parse_args()

    ## mkstemp returns (fd,filename), fd is from os.open, not regular open!
    fd, logFile = tempfile.mkstemp(suffix='.log', prefix='easybuild-')
    os.close(fd)

    if options.stdoutLog:
        os.remove(logFile)
        logFile = None

    global LOGDEBUG
    LOGDEBUG = options.debug

    configOptions = {}
    if options.pretend:
        configOptions['installPath'] = os.path.join(os.environ['HOME'], 'easybuildinstall')

    if options.only_blocks:
        blocks = options.only_blocks.split(',')
    else:
        blocks = None

    ## Initialize logger
    logFile, log, hn = initLogger(filename=logFile, debug=options.debug, typ=None)

    ## Show version
    if options.version:
        print_msg("This is EasyBuild %s" % easybuild.VERBOSE_VERSION, log)

    ## Initialize configuration
    # - check environment variable EASYBUILDCONFIG
    # - then, check command line option
    # - last, use default config file easybuild_config.py in build.py directory
    config_file = options.config
    if not config_file and os.getenv('EASYBUILDCONFIG'):
        config_file = os.getenv('EASYBUILDCONFIG')
    else:
        appPath = os.path.dirname(os.path.realpath(sys.argv[0]))
        config_file = os.path.join(appPath, "easybuild_config.py")
    config.init(config_file, **configOptions)

    ## Dump possible options
    if options.avail_easyconfig_params:
        # TODO: fix this with new easyblock class
        app = get_class(options.easyblock, log)
        app = app()
        app.dump_cfg_options()

    ## Dump available classes
    if options.dump_classes:
        dumpClasses('easybuild.easyblocks')

    ## Search for modules
    if options.search:
        if not options.robot:
            error("Please provide a search-path to --robot when using --search")
        searchModule(options.robot, options.search)

    if options.avail_easyconfig_params or options.dump_classes or options.search or options.version:
        if logFile:
            os.remove(logFile)
        sys.exit(0)

    ## Read easyconfig files
    packages = []
    if len(paths) == 0:
        error("Please provide one or more easyconfig files", optparser=parser)

    for path in paths:
        path = os.path.abspath(path)
        if not (os.path.exists(path)):
            error("Can't find path %s" % path)

        try:
<<<<<<< HEAD
            files = findEasyconfigs(path, log)
            for eb_file in files:
                packages.extend(processEasyconfig(eb_file, log, blocks))
=======
            packages.extend(findEasyconfigs(path, log, blocks, options.regtest_online))
>>>>>>> 5ff1f14d
        except IOError, err:
            log.error("Processing easyconfigs in path %s failed: %s" % (path, err))

    ## Before building starts, take snapshot of environment (watch out -t option!)
    origEnviron = copy.deepcopy(os.environ)
    os.chdir(os.environ['PWD'])

    ## Skip modules that are already installed unless forced
    if not options.force:
        m = Modules()
        packages, checkPackages = [], packages
        for package in checkPackages:
            module = package['module']
            mod = "%s (version %s)" % (module[0], module[1])
            modspath = os.path.join(config.installPath("mod"), 'all')
            if m.exists(module[0], module[1], modspath):
                msg = "%s is already installed (module found in %s), skipping " % (mod, modspath)
                print_msg(msg, log)
                log.info(msg)
            else:
                packages.append(package)

    ## Determine an order that will allow all specs in the set to build
    if len(packages) > 0:
        print_msg("resolving dependencies ...", log)
        orderedSpecs = resolveDependencies(packages, options.robot, log)
    else:
        print_msg("No packages left to be built.", log)
        orderedSpecs = []

    ## Build software, will exit when errors occurs (except when regtesting)
    correct_built_cnt = 0
    all_built_cnt = 0
    for spec in orderedSpecs:
        (success, _) = build(spec, options, log, origEnviron, exitOnFailure=(not options.regtest))
        if success:
            correct_built_cnt += 1
        all_built_cnt += 1

    print_msg("Build succeeded for %s out of %s" % (correct_built_cnt, all_built_cnt), log)

    getRepository().cleanup()
    ## Cleanup tmp log file (all is well, all modules have their own log file)
    try:
        removeLogHandler(hn)
        hn.close()
        if logFile:
            os.remove(logFile)

        for package in packages:
            if 'originalSpec' in package:
                os.remove(package['spec'])

    except IOError, err:
        error("Something went wrong closing and removing the log %s : %s" % (logFile, err))

def error(message, exitCode=1, optparser=None):
    """
    Print error message and exit EasyBuild
    """
    print_msg("ERROR: %s\n" % message)
    if optparser:
        optparser.print_help()
    sys.exit(exitCode)

<<<<<<< HEAD
def findEasyconfigs(path, log):
=======
def findEasyconfigs(path, log, onlyBlocks=None, regtest_online=False):
>>>>>>> 5ff1f14d
    """
    Find .eb easyconfig files in path
    """
    if os.path.isfile(path):
<<<<<<< HEAD
        return [path]
=======
        return processEasyconfig(path, log, onlyBlocks, regtest_online)
>>>>>>> 5ff1f14d

    ## Walk through the start directory, retain all files that end in .eb
    files = []
    path = os.path.abspath(path)
    for dirpath, _, filenames in os.walk(path):
        for f in filenames:
            if not f.endswith('.eb'):
                continue

            spec = os.path.join(dirpath, f)
            log.debug("Found easyconfig %s" % spec)
            files.append(spec)

<<<<<<< HEAD
    return files
=======
    packages = []
    for filename in files:
        packages.extend(processEasyconfig(filename, log, onlyBlocks, regtest_online))
    return packages
>>>>>>> 5ff1f14d

def processEasyconfig(path, log, onlyBlocks=None, regtest_online=False):
    """
    Process easyconfig, returning some information for each block
    """
    blocks = retrieveBlocksInSpec(path, log, onlyBlocks)

    packages = []
    for spec in blocks:
        ## Process for dependencies and real installversionname
        ## - use mod? __init__ and importCfg are ignored.
        log.debug("Processing easyconfig %s" % spec)

        try:
<<<<<<< HEAD
            eb = EasyBlock(spec)
=======
            app = Application(debug=LOGDEBUG)
            app.process_ebfile(spec, regtest_online)
>>>>>>> 5ff1f14d
        except EasyBuildError, err:
            msg = "Failed to process easyconfig %s:\n%s" % (spec, err.msg)
            log.exception(msg)
            raise EasyBuildError(msg)

        name = eb['name']

        ## this app will appear as following module in the list
        package = {
            'spec': spec,
            'module': (eb['name'], eb.installversion()),
            'dependencies': []
        }
        if len(blocks) > 1:
            package['originalSpec'] = path

        for d in eb.dependencies():
            dep = (d['name'], d['tk'])
            log.debug("Adding dependency %s for app %s." % (dep, name))
            package['dependencies'].append(dep)

        if eb.toolkit().name != 'dummy':
            dep = (eb.toolkit().name, eb.toolkit().version)
            log.debug("Adding toolkit %s as dependency for app %s." % (dep, name))
            package['dependencies'].append(dep)

        del eb

        packages.append(package)

    return packages

def resolveDependencies(unprocessed, robot, log):
    """
    Work through the list of packages to determine an optimal order
    """

    ## Get a list of all available modules (format: [(name, installversion), ...])
    availableModules = Modules().available()
    if len(availableModules) == 0:
        log.warning("No installed modules. Your MODULEPATH is probably incomplete.")

    orderedSpecs = []
    # All available modules can be used for resolving dependencies except
    # those that will be installed
    beingInstalled = [p['module'] for p in unprocessed]
    processed = [m for m in availableModules if not m in beingInstalled]

    ## As long as there is progress in processing the modules, keep on trying
    loopcnt = 0
    maxloopcnt = 10000
    robotAddedDependency = True
    while robotAddedDependency:

        robotAddedDependency = False

        # make sure this stops, we really don't want to get stuck in an infinite loop
        loopcnt += 1
        if loopcnt > maxloopcnt:
            msg = "Maximum loop cnt %s reached, so quitting." % maxloopcnt
            log.error(msg)
            raise EasyBuildError(msg)

        ## First try resolving dependencies without using external dependencies
        lastProcessedCount = -1
        while len(processed) > lastProcessedCount:
            lastProcessedCount = len(processed)
            orderedSpecs.extend(findResolvedModules(unprocessed, processed, log))

        ## Robot: look for an existing dependency, add one
        if robot and len(unprocessed) > 0:

            beingInstalled = [p['module'] for p in unprocessed]

            for module in unprocessed:
                ## Do not choose a module that is being installed in the current run
                ## if they depend, you probably want to rebuild them using the new dependency
                candidates = [d for d in module['dependencies'] if not d in beingInstalled]
                if len(candidates) > 0:
                    ## find easyconfig, might not find any
                    path = robotFindEasyconfig(log, robot, candidates[0])

                else:
                    path = None
                    log.debug("No more candidate dependencies to resolve for module %s" % str(module['module']))

                if path:
                    log.info("Robot: resolving dependency %s with %s" % (candidates[0], path))

                    processedSpecs = processEasyconfig(path, log)
                    mods = [spec['module'] for spec in processedSpecs]
                    if not candidates[0] in mods:
                        msg = "Expected easyconfig %s to resolve dependency for %s, but it does not" % (path, candidates[0])
                        msg += " (list of obtained modules after processing easyconfig: %s)" % mods
                        log.error(msg)
                        raise EasyBuildError(msg)

                    unprocessed.extend(processedSpecs)
                    robotAddedDependency = True
                    break

    ## There are dependencies that cannot be resolved
    if len(unprocessed) > 0:
        log.debug("List of unresolved dependencies: %s" % unprocessed)
        missingDependencies = {}
        for module in unprocessed:
            for dep in module['dependencies']:
                missingDependencies[dep] = True

        msg = "Dependencies not met. Cannot resolve %s" % missingDependencies.keys()
        log.error(msg)
        raise EasyBuildError(msg)

    log.info("Dependency resolution complete, building as follows:\n%s" % orderedSpecs)
    return orderedSpecs

def findResolvedModules(unprocessed, processed, log):
    """
    Find modules in unprocessed which can be fully resolved using packages in processed
    """
    orderedSpecs = []

    for module in unprocessed:
        module['dependencies'] = [d for d in module['dependencies'] if not d in processed]

        if len(module['dependencies']) == 0:
            log.debug("Adding easyconfig %s to final list" % module['spec'])
            orderedSpecs.append(module)
            processed.append(module['module'])

    unprocessed[:] = [m for m in unprocessed if len(m['dependencies']) > 0]

    return orderedSpecs

def robotFindEasyconfig(log, path, module):
    """
    Find an easyconfig for module in path
    """
    name, version = module
    # candidate easyconfig paths
    easyconfigsPaths = [os.path.join(path, name, version + ".eb"),
                         os.path.join(path, name, "%s-%s.eb" % (name, version)),
                         os.path.join(path, name.lower()[0], name, "%s-%s.eb" % (name, version)),
                         os.path.join(path, "%s-%s.eb" % (name, version)),
                         ]
    for easyconfigPath in easyconfigsPaths:
        log.debug("Checking easyconfig path %s" % easyconfigPath)
        if os.path.isfile(easyconfigPath):
            log.debug("Found easyconfig file for %s at %s" % (module, easyconfigPath))
            return os.path.abspath(easyconfigPath)

    return None

def retrieveBlocksInSpec(spec, log, onlyBlocks):
    """
    Easyconfigs can contain blocks (headed by a [Title]-line)
    which contain commands specific to that block. Commands in the beginning of the file
    above any block headers are common and shared between each block.
    """
    regBlock = re.compile(r"^\s*\[([\w.-]+)\]\s*$", re.M)
    regDepBlock = re.compile(r"^\s*block\s*=(\s*.*?)\s*$", re.M)

    cfgName = os.path.basename(spec)
    pieces = regBlock.split(open(spec).read())

    ## The first block contains common statements
    common = pieces.pop(0)
    if pieces:
        ## Make a map of blocks
        blocks = []
        while pieces:
            blockName = pieces.pop(0)
            blockContents = pieces.pop(0)

            if blockName in [b['name'] for b in blocks]:
                msg = "Found block %s twice in %s." % (blockName, spec)
                log.error(msg)
                raise EasyBuildError(msg)

            block = {'name': blockName, 'contents': blockContents}

            ## Dependency block
            depBlock = regDepBlock.search(blockContents)
            if depBlock:
                dependencies = eval(depBlock.group(1))
                if type(dependencies) == list:
                    block['dependencies'] = dependencies
                else:
                    block['dependencies'] = [dependencies]

            blocks.append(block)

        ## Make a new easyconfig for each block
        ## They will be processed in the same order as they are all described in the original file
        specs = []
        for block in blocks:
            name = block['name']
            if onlyBlocks and not (name in onlyBlocks):
                print_msg("Skipping block %s-%s" % (cfgName, name))
                continue

            (fd, blockPath) = tempfile.mkstemp(prefix='easybuild-', suffix='%s-%s' % (cfgName, name))
            os.close(fd)
            try:
                f = open(blockPath, 'w')
                f.write(common)

                if 'dependencies' in block:
                    for dep in block['dependencies']:
                        if not dep in [b['name'] for b in blocks]:
                            msg = "Block %s depends on %s, but block was not found." % (name, dep)
                            log.error(msg)
                            raise EasyBuildError(msg)

                        dep = [b for b in blocks if b['name'] == dep][0]
                        f.write("\n## Dependency block %s" % (dep['name']))
                        f.write(dep['contents'])

                f.write("\n## Main block %s" % name)
                f.write(block['contents'])
                f.close()

            except Exception:
                msg = "Failed to write block %s to easyconfig %s" % (name, spec)
                log.exception(msg)
                raise EasyBuildError(msg)

            specs.append(blockPath)

        log.debug("Found %s block(s) in %s" % (len(specs), spec))
        return specs
    else:
        ## no blocks, one file
        return [spec]

def build(module, options, log, origEnviron, exitOnFailure=True):
    """
    Build the software
    """
    spec = module['spec']

    print_msg("processing EasyBuild easyconfig %s" % spec, log)

    ## Restore original environment
    log.info("Resetting environment")
    filetools.errorsFoundInLog = 0
    if not filetools.modifyEnv(os.environ, origEnviron):
        error("Failed changing the environment back to original")

    cwd = os.getcwd()

    ## Load easyblock
    easyblock = options.easyblock
    if not easyblock:
        ## Try to look in .eb file
        reg = re.compile(r"^\s*easyblock\s*=(.*)$")
        for line in open(spec).readlines():
            match = reg.search(line)
            if match:
                easyblock = eval(match.group(1))
                break

    name = module['module'][0]
    try:
        app_cls = get_class(easyblock, log, name=name)
        app = app_cls(spec, debug=options.debug)
        log.info("Obtained application instance of for %s (easyblock: %s)" % (name, easyblock))
    except EasyBuildError, err:
        error("Failed to get application instance for %s (easyblock: %s): %s" % (name, easyblock, err.msg))

    ## Application settings
    if options.stop:
        log.debug("Stop set to %s" % options.stop)
        app.setcfg('stop', options.stop)

    if options.skip:
        log.debug("Skip set to %s" % options.skip)
        app.setcfg('skip', options.skip)

    ## Build easyconfig
    errormsg = '(no error)'
    # timing info
    starttime = time.time()
    try:
        result = app.autobuild(spec, runTests=not options.skip_tests, regtest_online=options.regtest_online)
    except EasyBuildError, err:
        lastn = 300
        errormsg = "autoBuild Failed (last %d chars): %s" % (lastn, err.msg[-lastn:])
        log.exception(errormsg)
        result = False

    ended = "ended"

    ## Successful build
    if result:

        ## Collect build stats
        log.info("Collecting build stats...")
        buildtime = round(time.time() - starttime, 2)
        installsize = 0
        try:
            # change to home dir, to avoid that cwd no longer exists
            os.chdir(os.getenv('HOME'))

            # walk install dir to determine total size
            for dirpath, _, filenames in os.walk(app.installdir):
                for filename in filenames:
                    fullpath = os.path.join(dirpath, filename)
                    if os.path.exists(fullpath):
                        installsize += os.path.getsize(fullpath)
        except OSError, err:
            log.error("Failed to determine install size: %s" % err)

        currentbuildstats = app.getcfg('buildstats')
        buildstats = {'build_time' : buildtime,
                 'platform' : platform.platform(),
                 'core_count' : systemtools.get_core_count(),
                 'cpu_model': systemtools.get_cpu_model(),
                 'install_size' : installsize,
                 'timestamp' : int(time.time()),
                 'host' : os.uname()[1],
                 }
        log.debug("Build stats: %s" % buildstats)

        if app.getcfg('stop'):
            ended = "STOPPED"
            newLogDir = os.path.join(app.builddir, config.logPath())
        else:
            newLogDir = os.path.join(app.installdir, config.logPath())

            try:
                ## Upload spec to central repository
                repo = getRepository()
                if 'originalSpec' in module:
                    repo.addEasyconfig(module['originalSpec'], app.name(), app.installversion() + ".block", buildstats, currentbuildstats)
                repo.addEasyconfig(spec, app.name(), app.installversion(), buildstats, currentbuildstats)
                repo.commit("Built %s/%s" % (app.name(), app.installversion()))
                del repo
            except EasyBuildError, err:
                log.warn("Unable to commit easyconfig to repository (%s)", err)

        exitCode = 0
        succ = "successfully"
        summary = "COMPLETED"

        ## Cleanup logs
        app.closelog()
        try:
            if not os.path.isdir(newLogDir):
                os.makedirs(newLogDir)
            applicationLog = os.path.join(newLogDir, os.path.basename(app.logfile))
            shutil.move(app.logfile, applicationLog)
        except IOError, err:
            error("Failed to move log file %s to new log file %s: %s" % (app.logfile, applicationLog, err))

        try:
            shutil.copy(spec, os.path.join(newLogDir, "%s-%s.eb" % (app.name(), app.installversion())))
        except IOError, err:
            error("Failed to move easyconfig %s to log dir %s: %s" % (spec, newLogDir, err))

    ## Build failed
    else:
        exitCode = 1
        summary = "FAILED"

        buildDir = ''
        if app.builddir:
            buildDir = " (build directory: %s)" % (app.builddir)
        succ = "unsuccessfully%s:\n%s" % (buildDir, errormsg)

        ## Cleanup logs
        app.closelog()
        applicationLog = app.logfile

    print_msg("%s: Installation %s %s" % (summary, ended, succ), log)

    ## Check for errors
    if exitCode > 0 or filetools.errorsFoundInLog > 0:
        print_msg("\nWARNING: Build exited with exit code %d. %d possible error(s) were detected in the " \
                  "build logs, please verify the build.\n" % (exitCode, filetools.errorsFoundInLog),
                  log)

    if app.postmsg:
        print_msg("\nWARNING: %s\n" % app.postmsg, log)

    print_msg("Results of the build can be found in the log file %s" % applicationLog, log)

    del app
    os.chdir(cwd)

    if exitCode > 0:
        # don't exit on failure in test suite
        if exitOnFailure:
            sys.exit(exitCode)
        else:
            return (False, applicationLog)
    else:
        return (True, applicationLog)

if __name__ == "__main__":
    try:
        main()
    except EasyBuildError, e:
        sys.stderr.write('ERROR: %s\n' % e.msg)
        sys.exit(1)<|MERGE_RESOLUTION|>--- conflicted
+++ resolved
@@ -185,13 +185,9 @@
             error("Can't find path %s" % path)
 
         try:
-<<<<<<< HEAD
             files = findEasyconfigs(path, log)
             for eb_file in files:
                 packages.extend(processEasyconfig(eb_file, log, blocks))
-=======
-            packages.extend(findEasyconfigs(path, log, blocks, options.regtest_online))
->>>>>>> 5ff1f14d
         except IOError, err:
             log.error("Processing easyconfigs in path %s failed: %s" % (path, err))
 
@@ -257,20 +253,12 @@
         optparser.print_help()
     sys.exit(exitCode)
 
-<<<<<<< HEAD
 def findEasyconfigs(path, log):
-=======
-def findEasyconfigs(path, log, onlyBlocks=None, regtest_online=False):
->>>>>>> 5ff1f14d
     """
     Find .eb easyconfig files in path
     """
     if os.path.isfile(path):
-<<<<<<< HEAD
         return [path]
-=======
-        return processEasyconfig(path, log, onlyBlocks, regtest_online)
->>>>>>> 5ff1f14d
 
     ## Walk through the start directory, retain all files that end in .eb
     files = []
@@ -284,14 +272,7 @@
             log.debug("Found easyconfig %s" % spec)
             files.append(spec)
 
-<<<<<<< HEAD
     return files
-=======
-    packages = []
-    for filename in files:
-        packages.extend(processEasyconfig(filename, log, onlyBlocks, regtest_online))
-    return packages
->>>>>>> 5ff1f14d
 
 def processEasyconfig(path, log, onlyBlocks=None, regtest_online=False):
     """
@@ -306,12 +287,7 @@
         log.debug("Processing easyconfig %s" % spec)
 
         try:
-<<<<<<< HEAD
             eb = EasyBlock(spec)
-=======
-            app = Application(debug=LOGDEBUG)
-            app.process_ebfile(spec, regtest_online)
->>>>>>> 5ff1f14d
         except EasyBuildError, err:
             msg = "Failed to process easyconfig %s:\n%s" % (spec, err.msg)
             log.exception(msg)
