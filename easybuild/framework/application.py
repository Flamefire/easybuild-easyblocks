##
# Copyright 2009-2012 Stijn De Weirdt
# Copyright 2010 Dries Verdegem
# Copyright 2010-2012 Kenneth Hoste
# Copyright 2011 Pieter De Baets
# Copyright 2011-2012 Jens Timmerman
# Copyright 2012 Toon Willems
#
# This file is part of EasyBuild,
# originally created by the HPC team of the University of Ghent (http://ugent.be/hpc).
#
# http://github.com/hpcugent/easybuild
#
# EasyBuild is free software: you can redistribute it and/or modify
# it under the terms of the GNU General Public License as published by
# the Free Software Foundation v2.
#
# EasyBuild is distributed in the hope that it will be useful,
# but WITHOUT ANY WARRANTY; without even the implied warranty of
# MERCHANTABILITY or FITNESS FOR A PARTICULAR PURPOSE.  See the
# GNU General Public License for more details.
#
# You should have received a copy of the GNU General Public License
# along with EasyBuild.  If not, see <http://www.gnu.org/licenses/>.
##
"""
Generic EasyBuild support for building and installing software,
using the 'standard' configure/make/make install procedure.
"""

import copy
import glob
import grp  #@UnresolvedImport
import os
import re
import shutil
import stat
import time
import urllib
from distutils.version import LooseVersion

import easybuild
import easybuild.tools.config as config
import easybuild.tools.environment as env
from easybuild.framework.easyconfig import EasyConfig
from easybuild.tools.build_log import EasyBuildError, initLogger, removeLogHandler, print_msg
from easybuild.tools.config import source_path, buildPath, installPath, read_only_installdir
from easybuild.tools.filetools import adjust_permissions, convertName, encode_class_name
<<<<<<< HEAD
from easybuild.tools.filetools import patch, run_cmd, unpack, extract_file, apply_patch
from easybuild.tools.module_generator import ModuleGenerator
=======
from easybuild.tools.filetools import patch, run_cmd, unpack
from easybuild.tools.module_generator import GENERAL_CLASS, ModuleGenerator
>>>>>>> 536762aa
from easybuild.tools.modules import Modules, get_software_root
from easybuild.tools.systemtools import get_core_count


class Application:
    """
    Support for building and installing applications with configure/make/make install
    """

    ## INIT
    def __init__(self, path, debug=False):
        """
        Initialize the Application instance.
        """
        self.log = None
        self.logfile = None
        self.loghandler = None
        self.logdebug = debug

        self.patches = []
        self.src = []

        self.builddir = None
        self.installdir = None

        self.exts = None
        # keep the objects inside an array as well
        self.instance_exts = []
        self.skip = None

        # easyconfig for this application
        self.cfg = EasyConfig(path, self.extra_options())

        # module generator
        self.moduleGenerator = None

        # extra stuff for module file required by extentions
        self.module_extra_extensions = ''

        self.sanityCheckOK = False

        # indicates whether build should be performed in installation dir
        self.build_in_installdir = False

        # allow a post message to be set, which can be shown as last output
        self.postmsg = ''
        self.init_log()

        # original environ will be set later
        self.orig_environ = {}
        self.loaded_modules = []

    def run_all_steps(self, run_test_cases, regtest_online):
        """
        Build and install this software.
        """
        if self.getcfg('stop') and self.getcfg('stop') == 'cfg':
            return True

        print_msg("fetching files...", self.log)
        self.fetch_step()

        print_msg("making sure we're ready...", self.log)
        self.check_readiness_step()

        try:
            print_msg("creating directories...", self.log)

            self.gen_installdir()
            self.make_builddir()

            self.print_environ()

            # reset tracked changes
            env.reset_changes()

            ## SOURCE
            print_msg("unpacking...", self.log)
            self.run_step('source', [self.extract_step], skippable=True)

            ## PATCH
            print_msg("patching...", self.log)
            self.run_step('patch', [self.patch_step], skippable=True)

            # PREPARE
            print_msg("preparing...", self.log)
            self.run_step('prepare', [self.prepare_step], skippable=True)

            ## CONFIGURE
            print_msg("configuring...", self.log)
            self.run_step('configure', [self.configure_step], skippable=True)

            ## MAKE
            print_msg("building...", self.log)
            self.run_step('make', [self.build_step], skippable=True)

            ## TEST
            print_msg("testing...", self.log)
            self.run_step('test', [self.test_step], skippable=True)

            ## INSTALL
            print_msg("installing...", self.log)
            self.run_step('install', [self.make_installdir, self.install_step], skippable=True)

            ## EXTENSIONS
            print_msg("taking care of extensions...", self.log)
            self.run_step('extensions', [self.extensions_step])

            ## POSTPROC
            self.run_step('postproc', [self.post_install_step], skippable=True)

            ## SANITY CHECK
            try:
                print_msg("running sanity check...", self.log)
                self.run_step('sanity check', [self.sanity_check_step], skippable=False)
            finally:
                print_msg("cleaning up...", self.log)
                self.run_step('cleanup', [self.cleanup_step])

        except StopException:
            pass

        # Last stop
        if self.getcfg('stop'):
            return True
        self.make_module_step()

        # Run tests
        if run_test_cases and self.getcfg('tests'):
            print_msg("running test cases...", self.log)
            self.run_test_cases()
        else:
            self.log.debug("Skipping tests")

        return True

    def init_log(self):
        """
        Initialize the logger.
        """
        if not self.log:
            self.logfile, self.log, self.loghandler = initLogger(self.get_name(), self.get_version(),
                                                                 self.logdebug, typ=self.__class__.__name__)
            self.log.info("Init completed for application name %s version %s" % (self.get_name(), self.get_version()))

    def close_log(self):
        """
        Shutdown the logger.
        """
        self.log.info("Closing log for application name %s version %s" % (self.get_name(), self.get_version()))
        removeLogHandler(self.loghandler)
        self.loghandler.close()

    def set_parallelism(self, nr=None):
        """
        Determines how many processes should be used (default: nr of procs - 1).
        """
        if not nr and self.getcfg('parallel'):
            nr = self.getcfg('parallel')

        if nr:
            try:
                nr = int(nr)
            except ValueError, err:
                self.log.error("Parallelism %s not integer: %s" % (nr, err))
        else:
            nr = get_core_count()
            ## check ulimit -u
            out, ec = run_cmd('ulimit -u')
            try:
                if out.startswith("unlimited"):
                    out = 2 ** 32 - 1
                maxuserproc = int(out)
                ## assume 6 proc per buildthread + 15 overhead
                maxnr = int((maxuserproc - 15) / 6)
                if maxnr < nr:
                    nr = maxnr
                    self.log.info("Limit parallel builds to %s because max user processes is %s" % (nr, out))
            except ValueError, err:
                self.log.exception("Failed to determine max user processes (%s,%s): %s" % (ec, out, err))

        maxpar = self.getcfg('maxparallel')
        if maxpar and maxpar < nr:
            self.log.info("Limiting parallellism from %s to %s" % (nr, maxpar))
            nr = min(nr, maxpar)

        self.setcfg('parallel', nr)
        self.log.info("Setting parallelism: %s" % nr)

    def fetch_patches(self, listOfPatches=None):
        """
        Add a list of patches.
        All patches will be checked if a file exists (or can be located)
        """
        if listOfPatches:
            for patchFile in listOfPatches:

                ## check if the patches can be located
                copy = False
                suff = None
                level = None
                if type(patchFile) in [list, tuple]:
                    if not len(patchFile) == 2:
                        self.log.error("Unknown patch specification '%s', only two-element lists/tuples are supported!" % patchFile)
                    pf = patchFile[0]

                    if type(patchFile[1]) == int:
                        level = patchFile[1]
                    elif type(patchFile[1]) == str:
                        # non-patch files are assumed to be files to copy
                        if not patchFile[0].endswith('.patch'):
                            copy = True
                        suff = patchFile[1]
                    else:
                        self.log.error("Wrong patch specification '%s', only int and string are supported as second element!" % patchFile)
                else:
                    pf = patchFile

                path = self.obtain_file(pf)
                if path:
                    self.log.debug('File %s found for patch %s' % (path, patchFile))
                    tmppatch = {'name':pf, 'path':path}
                    if suff:
                        if copy:
                            tmppatch['copy'] = suff
                        else:
                            tmppatch['sourcepath'] = suff
                    if level:
                        tmppatch['level'] = level
                    self.patches.append(tmppatch)
                else:
                    self.log.error('No file found for patch %s' % patchFile)

            self.log.info("Added patches: %s" % self.patches)

    def fetch_sources(self, listOfSources=None):
        """
        Add a list of source files (can be tarballs, isos, urls).
        All source files will be checked if a file exists (or can be located)
        """
        if listOfSources:
            for source in listOfSources:
                ## check if the sources can be located
                path = self.obtain_file(source)
                if path:
                    self.log.debug('File %s found for source %s' % (path, source))
                    self.src.append({'name':source, 'path':path})
                else:
                    self.log.error('No file found for source %s' % source)

            self.log.info("Added sources: %s" % self.src)

    # turn this into a class method. This makes it easy to access the information without needing an instance
    @staticmethod
    def extra_options(extra=None):
        """
        Extra options method which will be passed to the EasyConfig constructor.
        Subclasses should call this method with a dict
        """
        if extra == None:
            return []
        else:
            return extra

    def fetch_step(self):
        """
        prepare for building
        """

        ## check EasyBuild version
        easybuildVersion = self.getcfg('easybuildVersion')
        if not easybuildVersion:
            self.log.warn("Easyconfig does not specify an EasyBuild-version (key 'easybuildVersion')! Assuming the latest version")
        else:
            if LooseVersion(easybuildVersion) < easybuild.VERSION:
                self.log.warn("EasyBuild-version %s is older than the currently running one. Proceed with caution!" % easybuildVersion)
            elif LooseVersion(easybuildVersion) > easybuild.VERSION:
                self.log.error("EasyBuild-version %s is newer than the currently running one. Aborting!" % easybuildVersion)

        if self.getcfg('sources'):
            self.fetch_sources(self.getcfg('sources'))
        else:
            self.log.info('no sources provided')

        if self.getcfg('patches'):
            self.fetch_patches(self.getcfg('patches'))
        else:
            self.log.info('no patches provided')

        self.set_parallelism()

        # create parent dirs in install and modules path already
        # this is required when building in parallel
        
        pardirs = [os.path.join(installPath(), self.name()),
                   os.path.join(installPath('mod'), GENERAL_CLASS, self.name()),
                   os.path.join(installPath('mod'), self.getcfg('moduleclass'), self.name())]
        self.log.info("Checking dirs that need to be created: %s" % pardirs)
        try:
            for pardir in pardirs:
                if not os.path.exists(pardir):
                    os.makedirs(pardir)
                    self.log.debug("Created directory %s" % pardir)
                else:
                    self.log.debug("Not creating %s, it already exists." % pardir)
        except OSError, err:
            self.log.error("Failed to create parent dirs in install and modules path: %s" % err)

    def getcfg(self, key):
        """
        Get a configuration item.
        """
        return self.cfg[key]

    def setcfg(self, key, value):
        """
        Set configuration key to value.
        """
        self.cfg[key] = value

    def updatecfg(self, key, value):
        """
        Update a string configuration value with a value (i.e. append to it).
        """
        prev_value = self.getcfg(key)
        if not type(prev_value) == str:
            self.log.error("Can't update configuration value for %s, because it's not a string." % key)

        new_value = '%s %s ' % (prev_value, value)

        self.setcfg(key, new_value)

    ## BUILD

    def check_readiness_step(self):
        """
        Verify if all is ok to start build.
        """
        # Check whether modules are loaded
        loadedmods = Modules().loaded_modules()
        if len(loadedmods) > 0:
            self.log.warning("Loaded modules detected: %s" % loadedmods)

        # Do all dependencies have a toolkit version
        self.get_toolkit().add_dependencies(self.cfg.dependencies())
        if not len(self.cfg.dependencies()) == len(self.get_toolkit().dependencies):
            self.log.debug("dep %s (%s)" % (len(self.cfg.dependencies()), self.cfg.dependencies()))
            self.log.debug("tk.dep %s (%s)" % (len(self.toolkit().dependencies), self.get_toolkit().dependencies))
            self.log.error('Not all dependencies have a matching toolkit version')

        # Check if the application is not loaded at the moment
        (root, env_var) = get_software_root(self.get_name(), with_env_var=True)
        if root:
            self.log.error("Module is already loaded (%s is set), installation cannot continue." % env_var)

        # Check if main install needs to be skipped
        # - if a current module can be found, skip is ok
        # -- this is potentially very dangerous
        if self.getcfg('skip'):
            if Modules().exists(self.get_name(), self.get_installversion()):
                self.skip = True
                self.log.info("Current version (name: %s, version: %s) found." % (self.get_name(), self.get_installversion))
                self.log.info("Going to skip actually main build and potential existing extensions. Expert only.")
            else:
                self.log.info("No current version (name: %s, version: %s) found. Not skipping anything." % (self.get_name(),
                    self.get_installversion()))

    def obtain_file(self, filename, ext=False):
        """
        Locate the file with the given name
        - searches in different subdirectories of source path
        - supports fetching file from the web if path is specified as an url (i.e. starts with "http://:")
        """
        srcpath = source_path()

        # make sure we always deal with a list, to avoid code duplication
        if type(srcpath) == str:
            srcpaths = [srcpath]
        elif type(srcpath) == list:
            srcpaths = srcpath
        else:
            self.log.error("Source path '%s' has incorrect type: %s" % (srcpath, type(srcpath)))

        def download(filename, url, path):

            self.log.debug("Downloading %s from %s to %s" % (filename, url, path))

            # make sure directory exists
            basedir = os.path.dirname(path)
            if not os.path.exists(basedir):
                os.makedirs(basedir)

            downloaded = False
            attempt_cnt = 0

            # try downloading three times max.
            while not downloaded and attempt_cnt < 3:

                (_, httpmsg) = urllib.urlretrieve(url, path)

                if httpmsg.type == "text/html" and not filename.endswith('.html'):
                    self.log.warning("HTML file downloaded but not expecting it, so assuming invalid download.")
                    self.log.debug("removing downloaded file %s from %s" % (filename, path))
                    try:
                        os.remove(path)
                    except OSError, err:
                        self.log.error("Failed to remove downloaded file:" % err)
                else:
                    self.log.info("Downloading file %s from url %s: done" % (filename, url))
                    downloaded = True
                    return path

                attempt_cnt += 1
                self.log.warning("Downloading failed at attempt %s, retrying..." % attempt_cnt)

            # failed to download after multiple attempts
            return None

        # should we download or just try and find it?
        if filename.startswith("http://") or filename.startswith("ftp://"):

            # URL detected, so let's try and download it

            url = filename
            filename = url.split('/')[-1]

            # figure out where to download the file to
            for srcpath in srcpaths:
                filepath = os.path.join(srcpath, self.get_name()[0].lower(), self.get_name())
                if ext:
                    filepath = os.path.join(filepath, "extensions")
                if os.path.isdir(filepath):
                    self.log.info("Going to try and download file to %s" % filepath)
                    break

            # if no path was found, let's just create it in the last source path
            if not os.path.isdir(filepath):
                try:
                    self.log.info("No path found to download file to, so creating it: %s" % filepath)
                    os.makedirs(filepath)
                except OSError, err:
                    self.log.error("Failed to create %s: %s" % (filepath, err))

            try:
                fullpath = os.path.join(filepath, filename)

                # only download when it's not there yet
                if os.path.exists(fullpath):
                    self.log.info("Found file %s at %s, no need to download it." % (filename, filepath))
                    return fullpath

                else:
                    if download(filename, url, fullpath):
                        return fullpath

            except IOError, err:
                self.log.exception("Downloading file %s from url %s to %s failed: %s" % (filename, url, fullpath, err))

        else:
            # try and find file in various locations
            foundfile = None
            failedpaths = []
            for srcpath in srcpaths:
                # create list of candidate filepaths
                namepath = os.path.join(srcpath, self.get_name())
                fst_letter_path_low = os.path.join(srcpath, self.get_name().lower()[0])

                # most likely paths
                candidate_filepaths = [os.path.join(fst_letter_path_low, self.get_name()), # easyblocks-style subdir
                                       namepath, # subdir with software name
                                       srcpath, # directly in sources directory
                                       ]

                # also consider easyconfigs path for patch files
                if filename.endswith(".patch"):
                    for path in get_paths_for(self.log, "easyconfigs"):
                        candidate_filepaths.append(os.path.join(
                                                                path,
                                                                "easybuild",
                                                                "easyconfigs",
                                                                self.get_name().lower()[0],
                                                                self.get_name()
                                                                ))

                # see if file can be found at that location
                for cfp in candidate_filepaths:

                    fullpath = os.path.join(cfp, filename)

                    # also check in 'extensions' subdir for extensions
                    if ext:
                        fullpaths = [
                                     os.path.join(cfp, "extensions", filename),
                                     os.path.join(cfp, "packages", filename),  # legacy
                                     fullpath 
                                    ]
                    else:
                        fullpaths = [fullpath]

                    for fp in fullpaths:
                        if os.path.isfile(fp):
                            self.log.info("Found file %s at %s" % (filename, fp))
                            foundfile = fp
                            break # no need to try further
                        else:
                            failedpaths.append(fp)

                if foundfile:
                    break # no need to try other source paths

            if foundfile:
                return foundfile
            else:
                # try and download source files from specified source URLs
                sourceURLs = self.getcfg('sourceURLs')
                targetdir = candidate_filepaths[0]
                if not os.path.isdir(targetdir):
                    try:
                        os.makedirs(targetdir)
                    except OSError, err:
                        self.log.error("Failed to create directory %s to download source file %s into" % (targetdir, filename))

                for url in sourceURLs:

                    if ext:
                        targetpath = os.path.join(targetdir, "extensions", filename)
                    else:
                        targetpath = os.path.join(targetdir, filename)

                    if type(url) == str:
                        fullurl = "%s/%s" % (url, filename)
                    elif type(url) == tuple:
                        ## URLs that require a suffix, e.g., SourceForge download links
                        ## e.g. http://sourceforge.net/projects/math-atlas/files/Stable/3.8.4/atlas3.8.4.tar.bz2/download
                        fullurl = "%s/%s/%s" % (url[0], filename, url[1])
                    else:
                        self.log.warning("Source URL %s is of unknown type, so ignoring it." % url)
                        continue

                    self.log.debug("Trying to download file %s from %s to %s ..." % (filename, fullurl, targetpath))
                    downloaded = False
                    try:
                        if download(filename, fullurl, targetpath):
                            downloaded = True

                    except IOError, err:
                        self.log.debug("Failed to download %s from %s: %s" % (filename, url, err))
                        failedpaths.append(fullurl)
                        continue

                    if downloaded:
                        # if fetching from source URL worked, we're done
                        self.log.info("Successfully downloaded source file %s from %s" % (filename, fullurl))
                        return targetpath
                    else:
                        failedpaths.append(fullurl)

                self.log.error("Couldn't find file %s anywhere, and downloading it didn't work either...\nPaths attempted (in order): %s " % (filename, ', '.join(failedpaths)))

    def verify_homepage(self):
        """
        Download homepage, verify if the name of the software is mentioned
        """
        homepage = self.getcfg("homepage")

        try:
            page = urllib.urlopen(homepage)
        except IOError:
            self.log.error("Homepage (%s) is unavailable." % homepage)
            return False

        regex = re.compile(self.get_name(), re.I)

        # if url contains software name and is available we are satisfied
        if regex.search(homepage):
            return True

        # Perform a lowercase compare against the entire contents of the html page
        # (does not care about html)
        for line in page:
            if regex.search(line):
                return True

        return False

    def patch_step(self, beginpath=None):
        """
        Apply the patches
        """
        for tmp in self.patches:
            self.log.info("Applying patch %s" % tmp['name'])

            copy = False
            ## default: patch first source
            srcind = 0
            if 'source' in tmp:
                srcind = tmp['source']
            srcpathsuffix = ''
            if 'sourcepath' in tmp:
                srcpathsuffix = tmp['sourcepath']
            elif 'copy' in tmp:
                srcpathsuffix = tmp['copy']
                copy = True

            if not beginpath:
                beginpath = self.src[srcind]['finalpath']

            src = os.path.abspath("%s/%s" % (beginpath, srcpathsuffix))

            level = None
            if 'level' in tmp:
                level = tmp['level']

            if not apply_patch(tmp['path'], src, copy=copy, level=level):
                self.log.error("Applying patch %s failed" % tmp['name'])

    def extract_step(self):
        """
        Unpack the source files.
        """
        for tmp in self.src:
            self.log.info("Unpacking source %s" % tmp['name'])
            srcdir = extract_file(tmp['path'], self.builddir, extra_options=self.getcfg('unpackOptions'))
            if srcdir:
                self.src[self.src.index(tmp)]['finalpath'] = srcdir
            else:
                self.log.error("Unpacking source %s failed" % tmp['name'])

    def run_step(self, step, methods, skippable=False):
        """
        Run step, returns false when execution should be stopped
        """
        if skippable and self.skip:
            self.log.info("Skipping %s" % step)
        else:
            self.log.info("Starting %s" % step)
            for m in methods:
                self.print_environ()
                m()

        if self.getcfg('stop') == step:
            self.log.info("Stopping after %s step." % step)
            raise StopException(step)

    def print_environ(self):
        """
        Prints the environment changes and loaded modules to the debug log
        - pretty prints the environment for easy copy-pasting
        """
        mods = [(mod['name'], mod['version']) for mod in Modules().loaded_modules()]
        mods_text = "\n".join(["module load %s/%s" % m for m in mods if m not in self.loaded_modules])
        self.loaded_modules = mods

        env = copy.deepcopy(os.environ)

        changed = [(k, env[k]) for k in env if k not in self.orig_environ]
        for k in env:
            if k in self.orig_environ and env[k] != self.orig_environ[k]:
                changed.append((k, env[k]))

        unset = [key for key in self.orig_environ if key not in env]

        text = "\n".join(['export %s="%s"' % change for change in changed])
        unset_text = "\n".join(['unset %s' % key for key in unset])

        if mods:
            self.log.debug("Loaded modules:\n%s" % mods_text)
        if changed:
            self.log.debug("Added to environment:\n%s" % text)
        if unset:
            self.log.debug("Removed from environment:\n%s" % unset_text)

        self.orig_environ = env

    def post_install_step(self):
        """
        Do some postprocessing
        - set file permissions ....
        Installing user must be member of the group that it is changed to
        """
        if self.getcfg('group'):

            gid = grp.getgrnam(self.getcfg('group'))[2]
            # rwx for owner, r-x for group, --- for other
            try:
                adjust_permissions(self.installdir, 0750, recursive=True, group_id=gid, relative=False, 
                                   ignore_errors=True)
            except EasyBuildError, err:
                self.log.error("Unable to change group permissions of file(s). " \
                               "Are you a member of this group?\n%s" % err)
            self.log.info("Successfully made software only available for group %s" % self.getcfg('group'))

        else:
            # remove write permissions for group and other
            perms = stat.S_IWGRP | stat.S_IWOTH
            adjust_permissions(self.installdir, perms, add=False, recursive=True, relative=True, ignore_errors=True)
            self.log.info("Successfully removed write permissions recursively for group/other on install dir.")

        if read_only_installdir():
            # remove write permissions for everyone
            perms = stat.S_IWUSR | stat.S_IWGRP | stat.S_IWOTH
            adjust_permissions(self.installdir, perms, add=False, recursive=True, relative=True, ignore_errors=True)
            self.log.info("Successfully removed write permissions recursively for *EVERYONE* on install dir.")

    def cleanup_step(self):
        """
        Cleanup leftover mess: remove/clean build directory

        except when we're building in the installation directory,
        otherwise we remove the installation
        """
        if not self.build_in_installdir:
            try:
                shutil.rmtree(self.builddir)
                base = os.path.dirname(self.builddir)

                # keep removing empty directories until we either find a non-empty one
                # or we end up in the root builddir
                while len(os.listdir(base)) == 0 and not os.path.samefile(base, buildPath()):
                    os.rmdir(base)
                    base = os.path.dirname(base)

                self.log.info("Cleaning up builddir %s" % (self.builddir))
            except OSError, err:
                self.log.exception("Cleaning up builddir %s failed: %s" % (self.builddir, err))

    def sanity_check_step(self):
        """
        Do a sanity check on the installation
        - if *any* of the files/subdirectories in the installation directory listed
          in sanityCheckPaths are non-existent (or empty), the sanity check fails
        """
        # prepare sanity check paths
        self.sanityCheckPaths = self.getcfg('sanityCheckPaths')
        if not self.sanityCheckPaths:
            self.sanityCheckPaths = {'files':[],
                                   'dirs':["bin", "lib"]
                                   }
            self.log.info("Using default sanity check paths: %s" % self.sanityCheckPaths)
        else:
            ks = self.sanityCheckPaths.keys()
            ks.sort()
            valnottypes = [type(x) != list for x in self.sanityCheckPaths.values()]
            lenvals = [len(x) for x in self.sanityCheckPaths.values()]
            if not ks == ["dirs", "files"] or sum(valnottypes) > 0 or sum(lenvals) == 0:
                self.log.error("Incorrect format for sanityCheckPaths (should only have 'files' and 'dirs' keys, values should be lists (at least one non-empty)).")

            self.log.info("Using customized sanity check paths: %s" % self.sanityCheckPaths)

        self.sanityCheckOK = True

        # check is files exist
        for f in self.sanityCheckPaths['files']:
            p = os.path.join(self.installdir, f)
            if not os.path.exists(p):
                self.log.debug("Sanity check: did not find file %s in %s" % (f, self.installdir))
                self.sanityCheckOK = False
                break
            else:
                self.log.debug("Sanity check: found file %s in %s" % (f, self.installdir))

        if self.sanityCheckOK:
            # check if directories exist, and whether they are non-empty
            for d in self.sanityCheckPaths['dirs']:
                p = os.path.join(self.installdir, d)
                if not os.path.isdir(p) or not os.listdir(p):
                    self.log.debug("Sanity check: did not find non-empty directory %s in %s" % (d, self.installdir))
                    self.sanityCheckOK = False
                    break
                else:
                    self.log.debug("Sanity check: found non-empty directory %s in %s" % (d, self.installdir))

        # make fake module
        mod_path = [self.make_module_step(True)]

        # load the module
        mod_path.extend(Modules().modulePath)
        m = Modules(mod_path)
        self.log.debug("created module instance")
        m.addModule([[self.get_name(), self.get_installversion()]])
        try:
            m.load()
        except EasyBuildError, err:
            self.log.debug("Loading module failed: %s" % err)
            self.sanityCheckOK = False

        # chdir to installdir (better environment for running tests)
        os.chdir(self.installdir)

        # run sanity check commands
        commands = self.getcfg('sanityCheckCommands')
        for command in commands:
            # set command to default. This allows for config files with
            # non-tuple commands
            if not isinstance(command, tuple):
                self.log.debug("Setting sanity check command to default")
                command = (None, None)

            # Build substition dictionary
            check_cmd = { 'name': self.get_name().lower(), 'options': '-h' }

            if command[0] != None:
                check_cmd['name'] = command[0]

            if command[1] != None:
                check_cmd['options'] = command[1]

            cmd = "%(name)s %(options)s" % check_cmd

            out, ec = run_cmd(cmd, simple=False)
            if ec != 0:
                self.sanityCheckOK = False
                self.log.warning("sanityCheckCommand %s exited with code %s (output: %s)" % (cmd, ec, out))
            else:
                self.log.info("sanityCheckCommand %s ran successfully! (output: %s)" % (cmd, out))

        failed_exts = [ext.name for ext in self.instance_exts if not ext.sanity_check_step()]

        if failed_exts:
            self.log.info("Sanity check for extensions %s failed!" % failed_exts)
            self.sanityCheckOK = False

        # pass or fail
        if not self.sanityCheckOK:
            self.log.error("Sanity check failed!")
        else:
            self.log.debug("Sanity check passed!")

    def guess_start_dir(self):
        """
        Return the directory where to start the whole configure/make/make install cycle from
        - typically self.src[0]['finalpath']
        - start_dir option
        -- if abspath: use that
        -- else, treat it as subdir for regular procedure
        """
        tmpdir = ''
        if self.getcfg('start_dir'):
            tmpdir = self.getcfg('start_dir')

        if not os.path.isabs(tmpdir):
            if len(self.src) > 0 and not self.skip:
                self.setcfg('start_dir', os.path.join(self.src[0]['finalpath'], tmpdir))
            else:
                self.setcfg('start_dir', os.path.join(self.builddir, tmpdir))

        try:
            os.chdir(self.getcfg('start_dir'))
            self.log.debug("Changed to real build directory %s" % (self.getcfg('start_dir')))
        except OSError, err:
            self.log.exception("Can't change to real build directory %s: %s" % (self.getcfg('start_dir'), err))

    def prepare_step(self):
        """
        Pre-configure step. Set's up the builddir just before starting configure
        """
        self.get_toolkit().prepare(self.getcfg('onlytkmod'))
        self.guess_start_dir()

    def configure_step(self, cmd_prefix=''):
        """
        Configure step
        - typically ./configure --prefix=/install/path style
        """

        cmd = "%s %s./configure --prefix=%s %s" % (self.getcfg('preconfigopts'), cmd_prefix,
                                                    self.installdir, self.getcfg('configopts'))

        (out, _) = run_cmd(cmd, log_all=True, simple=False)

        return out

    def build_step(self, verbose=False):
        """
        Start the actual build
        - typical: make -j X
        """

        paracmd = ''
        if self.getcfg('parallel'):
            paracmd = "-j %s" % self.getcfg('parallel')

        cmd = "%s make %s %s" % (self.getcfg('premakeopts'), paracmd, self.getcfg('makeopts'))

        (out, _) = run_cmd(cmd, log_all=True, simple=False, log_output=verbose)

        return out

    def test_step(self):
        """
        Test the compilation
        - default: None
        """

        if self.getcfg('runtest'):
            cmd = "make %s" % (self.getcfg('runtest'))
            (out, _) = run_cmd(cmd, log_all=True, simple=False)

            return out

    def get_toolkit(self):
        """
        Toolkit used to build this Application
        """
        return self.cfg.get_toolkit()

    def get_toolkit_name(self):
        """
        Name of toolkit used to build this Application
        """
        return self.cfg.get_toolkit_name()

    def get_toolkit_version(self):
        """
        Version of toolkit used to build this Application
        """
        return self.cfg.get_toolkit_version()

    def install_step(self):
        """
        Create the installation in correct location
        - typical: make install
        """

        cmd = "make install %s" % (self.getcfg('installopts'))

        (out, _) = run_cmd(cmd, log_all=True, simple=False)

        return out

    def make_builddir(self):
        """
        Create the build directory.
        """
        if not self.build_in_installdir:
            # make a unique build dir
            ## if a tookitversion starts with a -, remove the - so prevent a -- in the path name
            tkversion = self.get_toolkit_version()
            if tkversion.startswith('-'):
                tkversion = tkversion[1:]

            extra = "%s%s-%s%s" % (self.getcfg('versionprefix'), self.get_toolkit_name(), tkversion, self.getcfg('versionsuffix'))
            localdir = os.path.join(buildPath(), self.get_name(), self.get_version(), extra)

            ald = os.path.abspath(localdir)
            tmpald = ald
            counter = 1
            while os.path.isdir(tmpald):
                counter += 1
                tmpald = "%s.%d" % (ald, counter)

            self.builddir = ald

            self.log.debug("Creating the build directory %s (cleanup: %s)" % (self.builddir, self.getcfg('cleanupoldbuild')))

        else:
            self.log.info("Changing build dir to %s" % self.installdir)
            self.builddir = self.installdir

            self.log.info("Overriding 'cleanupoldinstall' (to False), 'cleanupoldbuild' (to True) " \
                          "and 'keeppreviousinstall' because we're building in the installation directory.")
            # force cleanup before installation
            self.setcfg('cleanupoldbuild', True)
            self.setcfg('keeppreviousinstall', False)
            # avoid cleanup after installation
            self.setcfg('cleanupoldinstall', False)

        # always make build dir
        self.make_dir(self.builddir, self.getcfg('cleanupoldbuild'))

    def gen_installdir(self):
        """
        Generate the name of the installation directory.
        """
        basepath = installPath()

        if basepath:
            installdir = os.path.join(basepath, self.get_name(), self.get_installversion())
            self.installdir = os.path.abspath(installdir)
        else:
            self.log.error("Can't set installation directory")

    def make_installdir(self):
        """
        Create the installation directory.
        """
        self.log.debug("Creating the installation directory %s (cleanup: %s)" % (self.installdir, self.getcfg('cleanupoldinstall')))
        if self.build_in_installdir:
            self.setcfg('keeppreviousinstall', True)
        self.make_dir(self.installdir, self.getcfg('cleanupoldinstall'), self.getcfg('dontcreateinstalldir'))

    def make_dir(self, dirName, clean, dontcreateinstalldir=False):
        """
        Create the directory.
        """
        if os.path.exists(dirName):
            self.log.info("Found old directory %s" % dirName)
            if self.getcfg('keeppreviousinstall'):
                self.log.info("Keeping old directory %s (hopefully you know what you are doing)" % dirName)
                return
            elif clean:
                try:
                    shutil.rmtree(dirName)
                    self.log.info("Removed old directory %s" % dirName)
                except OSError, err:
                    self.log.exception("Removal of old directory %s failed: %s" % (dirName, err))
            else:
                try:
                    timestamp = time.strftime("%Y%m%d-%H%M%S")
                    backupdir = "%s.%s" % (dirName, timestamp)
                    shutil.move(dirName, backupdir)
                    self.log.info("Moved old directory %s to %s" % (dirName, backupdir))
                except OSError, err:
                    self.log.exception("Moving old directory to backup %s %s failed: %s" % (dirName, backupdir, err))

        if dontcreateinstalldir:
            olddir = dirName
            dirName = os.path.dirname(dirName)
            self.log.info("Cleaning only, no actual creation of %s, only verification/creation of dirname %s" % (olddir, dirName))
            if os.path.exists(dirName):
                return
            ## if not, create dir as usual

        try:
            os.makedirs(dirName)
        except OSError, err:
            self.log.exception("Can't create directory %s: %s" % (dirName, err))

    def make_module_step(self, fake=False):
        """
        Generate a module file.
        """
        self.moduleGenerator = ModuleGenerator(self, fake)
        modpath = self.moduleGenerator.createFiles()

        txt = ''
        txt += self.make_module_description()
        txt += self.make_module_dep()
        txt += self.make_module_req()
        txt += self.make_module_extra()
        if self.getcfg('exts_list'):
            txt += self.make_module_extra_extensions()
        txt += '\n# built with EasyBuild version %s\n' % easybuild.VERBOSE_VERSION

        try:
            f = open(self.moduleGenerator.filename, 'w')
            f.write(txt)
            f.close()
        except IOError, err:
            self.log.error("Writing to the file %s failed: %s" % (self.moduleGenerator.filename, err))

        self.log.info("Added modulefile: %s" % (self.moduleGenerator.filename))

        if not fake:
            self.make_devel_module()

        return modpath

    def make_devel_module(self, create_in_builddir=False):
        """
        Create a develop module file which sets environment based on the build
        Usage: module load name, which loads the module you want to use. $EBDEVELNAME should then be the full path
        to the devel module file. So now you can module load $EBDEVELNAME.

        WARNING: you cannot unload using $EBDEVELNAME (for now: use module unload `basename $EBDEVELNAME`)
        """
        # first try loading the fake module (might have happened during sanity check, doesn't matter anyway
        # make fake module
        mod_path = [self.make_module_step(True)]

        # load the module
        mod_path.extend(Modules().modulePath)
        m = Modules(mod_path)
        self.log.debug("created module instance")
        m.addModule([[self.get_name(), self.get_installversion()]])
        try:
            m.load()
        except EasyBuildError, err:
            self.log.debug("Loading module failed: %s" % err)
            self.log.debug("loaded modules: %s" % Modules().loaded_modules())

        mod_gen = ModuleGenerator(self)
        header = "#%Module\n"

        env_txt = ""
        for (key, val) in env.changes.items():
            # check if non-empty string
            # TODO: add unset for empty vars?
            if val.strip():
                env_txt += mod_gen.setEnvironment(key, val)

        load_txt = ""
        # capture all the EBDEVEL vars
        # these should be all the dependencies and we should load them
        for key in os.environ:
            # legacy support
            if key.startswith("EBDEVEL") or key.startswith("SOFTDEVEL"):
                if not key.endswith(convertName(self.get_name(), upper=True)):
                    path = os.environ[key]
                    if os.path.isfile(path):
                        name, version = path.rsplit('/', 1)
                        load_txt += mod_gen.loadModule(name, version)

        if create_in_builddir:
            output_dir = self.builddir
        else:
            output_dir = os.path.join(self.installdir, config.logPath())
            if not os.path.exists(output_dir):
                os.makedirs(output_dir)

        filename = os.path.join(output_dir, "%s-%s-easybuild-devel" % (self.get_name(), self.get_installversion()))
        self.log.debug("Writing devel module to %s" % filename)

        devel_module = open(filename, "w")
        devel_module.write(header)
        devel_module.write(load_txt)
        devel_module.write(env_txt)
        devel_module.close()

    def make_module_description(self):
        """
        Create the module description.
        """
        return self.moduleGenerator.getDescription()

    def make_module_dep(self):
        """
        Make the dependencies for the module file.
        """
        load = unload = ''

        # Load toolkit
        if self.get_toolkit_name() != 'dummy':
            load += self.moduleGenerator.loadModule(self.get_toolkit_name(), self.get_toolkit_version())
            unload += self.moduleGenerator.unloadModule(self.get_toolkit_name(), self.get_toolkit_version())

        # Load dependencies
        builddeps = self.cfg.builddependencies()
        for dep in self.get_toolkit().dependencies:
            if not dep in builddeps:
                self.log.debug("Adding %s/%s as a module dependency" % (dep['name'], dep['tk']))
                load += self.moduleGenerator.loadModule(dep['name'], dep['tk'])
                unload += self.moduleGenerator.unloadModule(dep['name'], dep['tk'])
            else:
                self.log.debug("Skipping builddependency %s/%s" % (dep['name'], dep['tk']))

        # Force unloading any other modules
        if self.getcfg('moduleforceunload'):
            return unload + load
        else:
            return load

    def make_module_req(self):
        """
        Generate the environment-variables to run the module.
        """
        requirements = self.make_module_req_guess()

        txt = "\n"
        for key in sorted(requirements):
            for path in requirements[key]:
                globbedPaths = glob.glob(os.path.join(self.installdir, path))
                txt += self.moduleGenerator.prependPaths(key, globbedPaths)
        return txt

    def make_module_req_guess(self):
        """
        A dictionary of possible directories to look for.
        """
        return {
            'PATH': ['bin'],
            'LD_LIBRARY_PATH': ['lib', 'lib64'],
            'CPATH':['include'],
            'MANPATH': ['man', 'share/man'],
            'PKG_CONFIG_PATH' : ['lib/pkgconfig'],
        }

    def make_module_extra(self):
        """
        Sets optional variables (EBROOT, MPI tuning variables).
        """
        txt = "\n"

        # EBROOT + EBVERSION + EBDEVEL
        environment_name = convertName(self.get_name(), upper=True)
        txt += self.moduleGenerator.setEnvironment("EBROOT" + environment_name, "$root")
        txt += self.moduleGenerator.setEnvironment("EBVERSION" + environment_name, self.get_version())
        devel_path = os.path.join("$root", config.logPath(), "%s-%s-easybuild-devel" % (self.get_name(),
            self.get_installversion()))
        txt += self.moduleGenerator.setEnvironment("EBDEVEL" + environment_name, devel_path)

        txt += "\n"
        for (key, value) in self.getcfg('modextravars').items():
            txt += self.moduleGenerator.setEnvironment(key, value)

        self.log.debug("make_module_extra added this: %s" % txt)

        return txt

    def make_module_extra_extensions(self):
        """
        Sets optional variables for extensions.
        """
        return self.module_extra_extensions

    def get_installversion(self):
        return self.cfg.get_installversion()

    def det_installsize(self):
        installsize = 0
        try:
            # change to home dir, to avoid that cwd no longer exists
            os.chdir(os.getenv('HOME'))

            # walk install dir to determine total size
            for (dirpath, _, filenames) in os.walk(self.installdir):
                for filename in filenames:
                    fullpath = os.path.join(dirpath, filename)
                    if os.path.exists(fullpath):
                        installsize += os.path.getsize(fullpath)
        except OSError, err:
            self.log.warn("Could not determine install size: %s" % err)

        return det_installsize

    def extensions_step(self):
        """
        After make install, run this.
        - only if variable len(exts_list) > 0
        - optionally: load module that was just created using temp module file
        - find source for extensions, in 'extensions' (and 'packages' for legacy reasons)
        - run extra_extensions
        """

        if len(self.getcfg('exts_list')) == 0:
            self.log.debug("No extensions in exts_list")
            return

        if not self.skip:
            modpath = self.make_module_step(fake=True)
        # adjust MODULEPATH and load module
        if self.getcfg('exts_loadmodule'):
            if self.skip:
                m = Modules()
            else:
                self.log.debug("Adding %s to MODULEPATH" % modpath)
                m = Modules([modpath] + os.environ['MODULEPATH'].split(':'))

            if m.exists(self.get_name(), self.get_installversion()):
                m.addModule([[self.get_name(), self.get_installversion()]])
                m.load()
            else:
                self.log.error("module %s version %s doesn't exist" % (self.get_name(), self.get_installversion()))

        self.prepare_for_extensions()

        self.exts = self.fetch_extension_sources()

        if self.skip:
            self.skip_extensions()

        self.extra_extensions()

    def fetch_extension_patches(self, ext_name):
        """
        Find patches for extensions.
        """
        for (name, patches) in self.getcfg('exts_patches'):
            if name == ext_name:
                exts_patches = []
                for p in patches:
                    pf = self.obtain_file(p, ext=True)
                    if pf:
                        exts_patches.append(pf)
                    else:
                        self.log.error("Unable to locate file for patch %s." % p)
                return exts_patches
        return []

    def fetch_extension_sources(self):
        """
        Find source file for extensions.
        """
        exts_sources = []
        for ext in self.getcfg('exts_list'):
            if type(ext) in [list, tuple] and ext:
                ext_name = ext[0]
                forceunknownsource = False
                if len(ext) == 1:
                    exts_sources.append({'name':ext_name})
                else:
                    if len(ext) == 2:
                        fn = self.getcfg('exts_template') % (ext_name, ext[1])
                    elif len(ext) == 3:
                        if type(ext[2]) == bool:
                            forceunknownsource = ext[2]
                        else:
                            fn = ext[2]
                    else:
                        self.log.error('Extension specified in unknown format (list/tuple too long)')

                    if forceunknownsource:
                        exts_sources.append({
                                             'name':ext_name,
                                             'version':ext[1]
                                            })
                    else:
                        filename = self.obtain_file(fn, True)
                        if filename:
                            ext_src = {
                                       'name': ext_name,
                                       'version': ext[1],
                                       'src': filename
                                      }

                            ext_patches = self.fetch_extension_patches(ext_name)
                            if ext_patches:
                                self.log.debug('Found patches for extension %s: %s' % (ext_name, ext_patches))
                                ext_src.update({'patches':ext_patches})
                            else:
                                self.log.debug('No patches found for extension %s.' % ext_name)

                            exts_sources.append(ext_src)

                        else:
                            self.log.warning("Source for extension %s not found.")

            elif type(ext) == str:
                exts_sources.append({'name':ext})
            else:
                self.log.error("Extension specified in unknown format (not a string/list/tuple)")

        return exts_sources

    def prepare_for_extensions(self):
        """
        Also do this before (eg to set the template)
        """
        pass

    def extra_extensions(self):
        """
        Also do this (ie the real work)
        - based on original R version
        - it assumes a class that has a run function
        -- the class is instantiated and the at the end <instance>.run() is called
        -- has defaultclass
        """
        exts_installdeps = self.getcfg('exts_installdeps')
        self.log.debug("Installing extensions")
        exts_defaultclass = self.getcfg('exts_defaultclass')
        if not exts_defaultclass:
            self.log.error("ERROR: No default extension class set for %s" % self.get_name())

        allclassmodule = exts_defaultclass[0]
        defaultClass = exts_defaultclass[1]
        for ext in self.exts:
            name = encode_class_name(ext['name']) # Use the same encoding as get_class
            self.log.debug("Starting extension %s" % name)

            try:
                exec("from %s import %s" % (allclassmodule, name))
                p = eval("%s(self,ext,exts_installdeps)" % name)
                self.log.debug("Installing extension %s through class %s" % (name, ext['name']))
            except (ImportError, NameError), err:
                self.log.debug("Couldn't load class %s for extension %s with extension deps %s:\n%s" % (name, ext['name'], exts_installdeps, err))
                if defaultClass:
                    self.log.info("No class found for %s, using default %s instead." % (ext['name'], defaultClass))
                    try:
                        exec("from %s import %s" % (allclassmodule, defaultClass))
                        exec("p=%s(self,ext,exts_installdeps)" % defaultClass)
                        self.log.debug("Installing extension %s through default class %s" % (ext['name'], defaultClass))
                    except (ImportError, NameError), errbis:
                        self.log.error("Failed to use both class %s and default %s for extension %s, giving up:\n%s\n%s" % (name, defaultClass, ext['name'], err, errbis))
                else:
                    self.log.error("Failed to use both class %s and no default class for extension %s, giving up:\n%s" % (name, ext['name'], err))

            ## real work
            p.prerun()
            txt = p.run()
            if txt:
                self.module_extra_extensions += txt
            p.postrun()
            # Append so we can make us of it later (in sanity_check)
            self.instance_exts.append(p)

    def skip_extensions(self):
        """
        Called when self.skip is True
        - use this to detect existing extensions and to remove them from self.exts
        - based on initial R version
        """
        cmdtmpl = self.getcfg('exts_filter')[0]
        cmdinputtmpl = self.getcfg('exts_filter')[1]

        res = []
        for ext in self.exts:
            name = ext['name']
            if name in self.getcfg('exts_modulenames'):
                modname = self.getcfg('exts_modulenames')[name]
            else:
                modname = name
            tmpldict = {'name':modname,
                       'version':ext.get('version'),
                       'src':ext.get('source')
                       }
            cmd = cmdtmpl % tmpldict
            if cmdinputtmpl:
                stdin = cmdinputtmpl % tmpldict
                (cmdStdouterr, ec) = run_cmd(cmd, log_all=False, log_ok=False, simple=False, inp=stdin, regexp=False)
            else:
                (cmdStdouterr, ec) = run_cmd(cmd, log_all=False, log_ok=False, simple=False, regexp=False)
            if ec:
                self.log.info("Not skipping %s" % name)
                self.log.debug("exit code: %s, stdout/err: %s" % (ec, cmdStdouterr))
                res.append(ext)
            else:
                self.log.info("Skipping %s" % name)
        self.exts = res

    def run_test_cases(self):
        """
        Run tests.
        """
        for test in self.getcfg('tests'):
            # Current working dir no longer exists
            os.chdir(self.installdir)
            if os.path.isabs(test):
                path = test
            else:
                path = os.path.join(source_path(), self.get_name(), test)

            try:
                self.log.debug("Running test %s" % path)
                run_cmd(path, log_all=True, simple=True)
            except EasyBuildError, err:
                self.log.exception("Running test %s failed: %s" % (path, err))

    def get_name(self):
        """
        Shortcut the get the module name.
        """
        return self.getcfg('name')

    def get_version(self):
        """
        Shortcut the get the module version.
        """
        return self.getcfg('version')


class StopException(Exception):
    """
    StopException class definition.
    """
    pass

def get_class_for(modulepath, class_name):
    """
    Get class for a given class name and easyblock module path.
    """
    # >>> import pkgutil
    # >>> loader = pkgutil.find_loader('easybuild.apps.Base')
    # >>> d = loader.load_module('Base')
    # >>> c = getattr(d,'Likwid')
    # >>> c()
    m = __import__(modulepath, globals(), locals(), [''])
    try:
        c = getattr(m, class_name)
    except AttributeError:
        raise ImportError
    return c

def get_module_path(easyblock):
    """
    Determine the module path for a given easyblock name,
    based on the encoded class name.
    """
    if not easyblock:
        return None

    # FIXME: we actually need a decoding function here,
    # i.e. from encoded class name to module name
    class_prefix = encode_class_name("")
    if easyblock.startswith(class_prefix):
        easyblock = easyblock[len(class_prefix):]

    return "easybuild.easyblocks.%s" % easyblock.lower()

def get_paths_for(log, subdir="easyblocks"):
    """
    Return a list of absolute paths where the specified subdir can be found, determined by the PYTHONPATH
    """
    # browse through PYTHONPATH, all easyblocks repo paths should be there
    paths = []
    for pythonpath in os.getenv('PYTHONPATH').split(':'):
        path = os.path.join(pythonpath, "easybuild", subdir)
        log.debug("Looking for easybuild/%s in path %s" % (subdir, pythonpath))
        try:
            if os.path.isdir(path):
                paths.append(os.path.abspath(pythonpath))
        except OSError, err:
            raise EasyBuildError(str(err))

    return paths

def get_class(easyblock, log, name=None):
    """
    Get instance for a particular application class (or Application)
    """

    app_mod_class = ("easybuild.framework.application", "Application")

    try:
        # if no easyblock specified, try to find if one exists
        if not easyblock:
            if not name:
                name = "UNKNOWN"
            # modulepath will be the namespace + encoded modulename (from the classname)
            modulepath = get_module_path(name)
            # The following is a generic way to calculate unique class names for any funny software title
            class_name = encode_class_name(name)

            # try and find easyblock
            try:
                log.debug("getting class for %s.%s" % (modulepath, class_name))
                cls = get_class_for(modulepath, class_name)
                log.info("Successfully obtained %s class instance from %s" % (class_name, modulepath))
                return cls
            except ImportError, err:
                # No easyblock could be found, so fall back to default class.

                log.warning("Failed to import easyblock for %s, falling back to default %s class: erro: %s" % \
                            (class_name, app_mod_class, err))
                (modulepath, class_name) = app_mod_class
        # If Application was specified, use the framework namespace
        elif easyblock == "Application":
            (modulepath, class_name) = app_mod_class
            log.debug("Easyblock %s specified, so using default class %s from %s" % \
                      (easyblock, class_name, modulepath))
        # Something was specified, lets parse it
        else:
            class_name = easyblock.split('.')[-1]
            # figure out if full path was specified or not
            if len(easyblock.split('.')) > 1:
                log.info("Assuming that full easyblock module path was specified.")
                modulepath = easyblock
            else:
<<<<<<< HEAD
                modulepath = get_module_path(easyblock).lower()
=======
                modulepath = module_path_for_easyblock(easyblock)
>>>>>>> 536762aa
                log.info("Derived full easyblock module path for %s: %s" % (class_name, modulepath))

        cls = get_class_for(modulepath, class_name)
        log.info("Successfully obtained %s class instance from %s" % (class_name, modulepath))
        return cls

    except Exception, err:
        log.error("Can't process provided module and class pair %s: %s" % (easyblock, err))
        raise EasyBuildError(str(err))


class Extension:
    """
    Support for installing extensions.
    """
    def __init__(self, mself, ext, exts_installdeps):
        """
        mself has the logger
        """
        self.master = mself
        self.log = self.master.log
        self.cfg = self.master.cfg
        self.ext = ext
        self.exts_installdeps = exts_installdeps

        if not 'name' in self.ext:
            self.log.error("")

        self.name = self.ext.get('name', None)
        self.version = self.ext.get('version', None)
        self.src = self.ext.get('src', None)
        self.patches = self.ext.get('patches', None)

    def prerun(self):
        """
        Stuff to do before installing a extension.
        """
        pass

    def run(self):
        """
        Actual installation of a extension.
        """
        pass

    def postrun(self):
        """
        Stuff to do after installing a extension.
        """
        pass

    def get_toolkit(self):
        """
        Toolkit used to build this extension.
        """
        return self.master.get_toolkit()

    def get_toolkit_name(self):
        """
        Name of toolkit used to build this extension.
        """
        return self.master.get_toolkit_name()

    def get_toolkit_version(self):
        """
        Version of toolkit used to build this extension.
        """
        return self.master.get_toolkit_version()

    def sanity_check_step(self):
        """
        sanity check to run after installing
        """
        try:
            cmd, inp = self.master.getcfg('exts_filter')
        except:
            self.log.debug("no exts_filter setting found, skipping sanitycheck")
            return

        if self.name in self.master.getcfg('exts_modulenames'):
            modname = self.master.getcfg('exts_modulenames')[self.name]
        else:
            modname = self.name
        template = {'name': modname,
                    'version': self.version,
                    'src': self.src
                   }
        cmd = cmd % template

        if inp:
            stdin = inp % template
            # set log_ok to False so we can catch the error instead of run_cmd
            (output, ec) = run_cmd(cmd, log_ok=False, simple=False, inp=stdin, regexp=False)
        else:
            (output, ec) = run_cmd(cmd, log_ok=False, simple=False, regexp=False)
        if ec:
            self.log.warn("Extension: %s failed to install! (output: %s)" % (self.name, output))
            return False
        else:
            return True
<|MERGE_RESOLUTION|>--- conflicted
+++ resolved
@@ -46,13 +46,9 @@
 from easybuild.tools.build_log import EasyBuildError, initLogger, removeLogHandler, print_msg
 from easybuild.tools.config import source_path, buildPath, installPath, read_only_installdir
 from easybuild.tools.filetools import adjust_permissions, convertName, encode_class_name
-<<<<<<< HEAD
 from easybuild.tools.filetools import patch, run_cmd, unpack, extract_file, apply_patch
 from easybuild.tools.module_generator import ModuleGenerator
-=======
-from easybuild.tools.filetools import patch, run_cmd, unpack
 from easybuild.tools.module_generator import GENERAL_CLASS, ModuleGenerator
->>>>>>> 536762aa
 from easybuild.tools.modules import Modules, get_software_root
 from easybuild.tools.systemtools import get_core_count
 
@@ -1601,11 +1597,7 @@
                 log.info("Assuming that full easyblock module path was specified.")
                 modulepath = easyblock
             else:
-<<<<<<< HEAD
-                modulepath = get_module_path(easyblock).lower()
-=======
-                modulepath = module_path_for_easyblock(easyblock)
->>>>>>> 536762aa
+                modulepath = get_module_path(easyblock)
                 log.info("Derived full easyblock module path for %s: %s" % (class_name, modulepath))
 
         cls = get_class_for(modulepath, class_name)
