--- conflicted
+++ resolved
@@ -826,11 +826,7 @@
         mod_path.extend(Modules().modulePath)
         m = Modules(mod_path)
         self.log.debug("created module instance")
-<<<<<<< HEAD
         m.addModule([[self.name(), self.installversion()]])
-        m.load()
-=======
-        m.addModule([(self.name(), self.installversion)])
         try:
             m.load()
         except EasyBuildError, err:
@@ -839,7 +835,6 @@
 
         # clean up path for fake module
         self.moduleGenerator.cleanup()
->>>>>>> 08b17152
 
         # chdir to installdir (beter environment for running tests)
         os.chdir(self.installdir)
