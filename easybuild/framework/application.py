##
# Copyright 2009-2012 Stijn De Weirdt
# Copyright 2010 Dries Verdegem
# Copyright 2010-2012 Kenneth Hoste
# Copyright 2011 Pieter De Baets
# Copyright 2011-2012 Jens Timmerman
# Copyright 2012 Toon Willems
#
# This file is part of EasyBuild,
# originally created by the HPC team of the University of Ghent (http://ugent.be/hpc).
#
# http://github.com/hpcugent/easybuild
#
# EasyBuild is free software: you can redistribute it and/or modify
# it under the terms of the GNU General Public License as published by
# the Free Software Foundation v2.
#
# EasyBuild is distributed in the hope that it will be useful,
# but WITHOUT ANY WARRANTY; without even the implied warranty of
# MERCHANTABILITY or FITNESS FOR A PARTICULAR PURPOSE.  See the
# GNU General Public License for more details.
#
# You should have received a copy of the GNU General Public License
# along with EasyBuild.  If not, see <http://www.gnu.org/licenses/>.
##
"""
Generic EasyBuild support for building and installing software,
using the 'standard' configure/make/make install procedure.
"""

import copy
import glob
import grp  #@UnresolvedImport
import os
import re
import shutil
import time
import urllib
from distutils.version import LooseVersion

import easybuild
import easybuild.tools.config as config
import easybuild.tools.environment as env
from easybuild.framework.easyblock import EasyBlock
from easybuild.tools.build_log import EasyBuildError, initLogger, removeLogHandler,print_msg
from easybuild.tools.config import source_path, buildPath, installPath
from easybuild.tools.filetools import unpack, patch, run_cmd, convertName
from easybuild.tools.module_generator import ModuleGenerator
from easybuild.tools.modules import Modules, get_software_root, sofware_env_var_name
from easybuild.tools.systemtools import get_core_count


class Application:
    """
    Support for building and installing applications with configure/make/make install
    """

    ## INIT
    def __init__(self, path, debug=False):
        """
        Initialize the Application instance.
        """
        self.log = None
        self.logfile = None
        self.loghandler = None
        self.logdebug = debug

        self.patches = []
        self.src = []

        self.builddir = None
        self.installdir = None

        self.pkgs = None
        # keep the objects inside an array as well
        self.instance_pkgs = []
        self.skip = None

        # Easyblock for this Application
        self.cfg = EasyBlock(path, self.extra_options())

        # module generator
        self.moduleGenerator = None

        # extra stuff for module file required by packages
        self.moduleExtraPackages = ''

        self.sanityCheckOK = False

        # indicates whether build should be performed in installation dir
        self.build_in_installdir = False

        # allow a post message to be set, which can be shown as last output
        self.postmsg = ''
        self.setlogger()

        # original environ will be set later
        self.orig_environ = {}
        self.loaded_modules = []

    def autobuild(self, ebfile, runTests, regtest_online):
        """
        Build the software package described by cfg.
        """
        if self.getcfg('stop') and self.getcfg('stop') == 'cfg':
            return True
        self.log.info('Read easyconfig %s' % ebfile)

        self.prepare_build()

        self.ready2build()
        self.build()

        # Last stop
        if self.getcfg('stop'):
            return True
        self.make_module()

        # Run tests
        if runTests and self.getcfg('tests'):
            self.runtests()
        else:
            self.log.debug("Skipping tests")

        return True

    def set_name_version(self, name, version, newBuild=True):
        """
        Sets name and version
        - also starts logger
        """
        self.setcfg('name', name)
        self.setcfg('version', version)
        if newBuild:
            self.setlogger()

    def setlogger(self):
        """
        Set the logger.
        """
        if not self.log:
            self.logfile, self.log, self.loghandler = initLogger(self.name(), self.version(),
                                                                 self.logdebug, typ=self.__class__.__name__)
            self.log.info("Init completed for application name %s version %s" % (self.name(), self.version()))

    def closelog(self):
        """
        Shutdown the logger.
        """
        self.log.info("Closing log for application name %s version %s" % (self.name(), self.version()))
        removeLogHandler(self.loghandler)
        self.loghandler.close()

    ## PARALLELISM
    def setparallelism(self, nr=None):
        """
        Determines how many processes should be used (default: nr of procs - 1).
        """
        if not nr and self.getcfg('parallel'):
            nr = self.getcfg('parallel')

        if nr:
            try:
                nr = int(nr)
            except ValueError, err:
                self.log.error("Parallelism %s not integer: %s" % (nr, err))
        else:
            nr = get_core_count()
            ## check ulimit -u
            out, ec = run_cmd('ulimit -u')
            try:
                if out.startswith("unlimited"):
                    out = 2 ** 32 - 1
                maxuserproc = int(out)
                ## assume 6 proc per buildthread + 15 overhead
                maxnr = int((maxuserproc - 15) / 6)
                if maxnr < nr:
                    nr = maxnr
                    self.log.info("Limit parallel builds to %s because max user processes is %s" % (nr, out))
            except ValueError, err:
                self.log.exception("Failed to determine max user processes (%s,%s): %s" % (ec, out, err))

        maxpar = self.getcfg('maxparallel')
        if maxpar and maxpar < nr:
            self.log.info("Limiting parallellism from %s to %s" % (nr, maxpar))
            nr = min(nr, maxpar)

        self.setcfg('parallel', nr)
        self.log.info("Setting parallelism: %s" % nr)

    def addpatch(self, listOfPatches=None):
        """
        Add a list of patches.
        All patches will be checked if a file exists (or can be located)
        """
        if listOfPatches:
            for patchFile in listOfPatches:

                ## check if the patches can be located
                copy = False
                suff = None
                level = None
                if type(patchFile) in [list, tuple]:
                    if not len(patchFile) == 2:
                        self.log.error("Unknown patch specification '%s', only two-element lists/tuples are supported!" % patchFile)
                    pf = patchFile[0]

                    if type(patchFile[1]) == int:
                        level = patchFile[1]
                    elif type(patchFile[1]) == str:
                        # non-patch files are assumed to be files to copy
                        if not patchFile[0].endswith('.patch'):
                            copy = True
                        suff = patchFile[1]
                    else:
                        self.log.error("Wrong patch specification '%s', only int and string are supported as second element!" % patchFile)
                else:
                    pf = patchFile

                path = self.file_locate(pf)
                if path:
                    self.log.debug('File %s found for patch %s' % (path, patchFile))
                    tmppatch = {'name':pf, 'path':path}
                    if suff:
                        if copy:
                            tmppatch['copy'] = suff
                        else:
                            tmppatch['sourcepath'] = suff
                    if level:
                        tmppatch['level'] = level
                    self.patches.append(tmppatch)
                else:
                    self.log.error('No file found for patch %s' % patchFile)

            self.log.info("Added patches: %s" % self.patches)


    def addsource(self, listOfSources=None):
        """
        Add a list of source files (can be tarballs, isos, urls).
        All source files will be checked if a file exists (or can be located)
        """
        if listOfSources:
            for source in listOfSources:
                ## check if the sources can be located
                path = self.file_locate(source)
                if path:
                    self.log.debug('File %s found for source %s' % (path, source))
                    self.src.append({'name':source, 'path':path})
                else:
                    self.log.error('No file found for source %s' % source)

            self.log.info("Added sources: %s" % self.src)

    # turn this into a class method. This makes it easy to access the information without needing an instance
    @staticmethod
    def extra_options(extra=None):
        """
        Extra options method which will be passed to the EasyBlock constructor.
        Subclasses should call this method with a dict
        """
        if extra == None:
            return {}
        else:
            return extra

    def prepare_build(self):
        """
        prepare for building
        """

        ## check EasyBuild version
        easybuildVersion = self.getcfg('easybuildVersion')
        if not easybuildVersion:
            self.log.warn("Easyconfig does not specify an EasyBuild-version (key 'easybuildVersion')! Assuming the latest version")
        else:
            if LooseVersion(easybuildVersion) < easybuild.VERSION:
                self.log.warn("EasyBuild-version %s is older than the currently running one. Proceed with caution!" % easybuildVersion)
            elif LooseVersion(easybuildVersion) > easybuild.VERSION:
                self.log.error("EasyBuild-version %s is newer than the currently running one. Aborting!" % easybuildVersion)

        if self.getcfg('sources'):
            self.addsource(self.getcfg('sources'))
        else:
            self.log.info('no sources provided')

        if self.getcfg('patches'):
            self.addpatch(self.getcfg('patches'))
        else:
            self.log.info('no patches provided')

        self.setparallelism()

    def getcfg(self, key):
        """
        Get a configuration item.
        """
        return self.cfg[key]

    def setcfg(self, key, value):
        """
        Set configuration key to value.
        """
        self.cfg[key] = value

    def updatecfg(self, key, value):
        """
        Update a string configuration value with a value (i.e. append to it).
        """
        prev_value = self.getcfg(key)
        if not type(prev_value) == str:
            self.log.error("Can't update configuration value for %s, because it's not a string." % key)

        new_value = '%s %s ' % (prev_value, value)

        self.setcfg(key, new_value)

    ## BUILD

    def ready2build(self):
        """
        Verify if all is ok to start build.
        """
        # Check whether modules are loaded
        loadedmods = Modules().loaded_modules()
        if len(loadedmods) > 0:
            self.log.warning("Loaded modules detected: %s" % loadedmods)

        # Do all dependencies have a toolkit version
        self.toolkit().add_dependencies(self.cfg.dependencies())
        if not len(self.cfg.dependencies()) == len(self.toolkit().dependencies):
            self.log.debug("dep %s (%s)" % (len(self.cfg.dependencies()), self.cfg.dependencies()))
            self.log.debug("tk.dep %s (%s)" % (len(self.toolkit().dependencies), self.toolkit().dependencies))
            self.log.error('Not all dependencies have a matching toolkit version')

        # Check if the application is not loaded at the moment
<<<<<<< HEAD
        if get_software_root(self.name()):
            self.log.error("Module is already loaded (%s is set), installation cannot continue." % sofware_env_var_name('root', self.name()))
=======
        envName = "EBROOT%s" % convertName(self.name(), upper=True)
        if get_software_root(self.name()):
            self.log.error("Module is already loaded (%s is set), installation cannot continue." % envName)
>>>>>>> 84984956

        # Check if main install needs to be skipped
        # - if a current module can be found, skip is ok
        # -- this is potentially very dangerous
        if self.getcfg('skip'):
            if Modules().exists(self.name(), self.installversion()):
                self.skip = True
                self.log.info("Current version (name: %s, version: %s) found." % (self.name(), self.installversion))
                self.log.info("Going to skip actually main build and potential exitsing packages. Expert only.")
            else:
                self.log.info("No current version (name: %s, version: %s) found. Not skipping anything." % (self.name(),
                    self.installversion()))


    def file_locate(self, filename, pkg=False):
        """
        Locate the file with the given name
        - searches in different subdirectories of source path
        - supports fetching file from the web if path is specified as an url (i.e. starts with "http://:")
        """
        srcpath = source_path()

        # make sure we always deal with a list, to avoid code duplication
        if type(srcpath) == str:
            srcpaths = [srcpath]
        elif type(srcpath) == list:
            srcpaths = srcpath
        else:
            self.log.error("Source path '%s' has incorrect type: %s" % (srcpath, type(srcpath)))

        def download(filename, url, path):

            self.log.debug("Downloading %s from %s to %s" % (filename, url, path))

            # make sure directory exists
            basedir = os.path.dirname(path)
            if not os.path.exists(basedir):
                os.makedirs(basedir)

            downloaded = False
            attempt_cnt = 0

            # try downloading three times max.
            while not downloaded and attempt_cnt < 3:

                (_, httpmsg) = urllib.urlretrieve(url, path)

                if httpmsg.type == "text/html" and not filename.endswith('.html'):
                    self.log.warning("HTML file downloaded but not expecting it, so assuming invalid download.")
                    self.log.debug("removing downloaded file %s from %s" % (filename, path))
                    try:
                        os.remove(path)
                    except OSError, err:
                        self.log.error("Failed to remove downloaded file:" % err)
                else:
                    self.log.info("Downloading file %s from url %s: done" % (filename, url))
                    downloaded = True
                    return path

                attempt_cnt += 1
                self.log.warning("Downloading failed at attempt %s, retrying..." % attempt_cnt)

            # failed to download after multiple attempts
            return None

        # should we download or just try and find it?
        if filename.startswith("http://") or filename.startswith("ftp://"):

            # URL detected, so let's try and download it

            url = filename
            filename = url.split('/')[-1]

            # figure out where to download the file to
            for srcpath in srcpaths:
                filepath = os.path.join(srcpath, self.name()[0].lower(), self.name())
                if pkg:
                    filepath = os.path.join(filepath, "packages")
                if os.path.isdir(filepath):
                    self.log.info("Going to try and download file to %s" % filepath)
                    break

            # if no path was found, let's just create it in the last source path
            if not os.path.isdir(filepath):
                try:
                    self.log.info("No path found to download file to, so creating it: %s" % filepath)
                    os.makedirs(filepath)
                except OSError, err:
                    self.log.error("Failed to create %s: %s" % (filepath, err))

            try:
                fullpath = os.path.join(filepath, filename)

                # only download when it's not there yet
                if os.path.exists(fullpath):
                    self.log.info("Found file %s at %s, no need to download it." % (filename, filepath))
                    return fullpath

                else:
                    if download(filename, url, fullpath):
                        return fullpath

            except IOError, err:
                self.log.exception("Downloading file %s from url %s to %s failed: %s" % (filename, url, fullpath, err))

        else:
            # try and find file in various locations
            foundfile = None
            failedpaths = []
            for srcpath in srcpaths:
                # create list of candidate filepaths
                namepath = os.path.join(srcpath, self.name())
                fst_letter_path_low = os.path.join(srcpath, self.name().lower()[0])

                # most likely paths
                candidate_filepaths = [os.path.join(fst_letter_path_low, self.name()), # easyblocks-style subdir
                                       namepath, # subdir with software package name
                                       srcpath, # directly in sources directory
                                       ]

                # also consider easyconfigs path for patch files
                if filename.endswith(".patch"):
                    for path in get_paths_for(self.log, "easyconfigs"):
                        candidate_filepaths.append(os.path.join(
                                                                path,
                                                                "easybuild",
                                                                "easyconfigs",
                                                                self.name().lower()[0],
                                                                self.name()
                                                                ))

                # see if file can be found at that location
                for cfp in candidate_filepaths:

                    fullpath = os.path.join(cfp, filename)

                    # also check in packages subdir for packages
                    if pkg:
                        fullpaths = [os.path.join(cfp, "packages", filename), fullpath]
                    else:
                        fullpaths = [fullpath]

                    for fp in fullpaths:
                        if os.path.isfile(fp):
                            self.log.info("Found file %s at %s" % (filename, fp))
                            foundfile = fp
                            break # no need to try further
                        else:
                            failedpaths.append(fp)

                if foundfile:
                    break # no need to try other source paths

            if foundfile:
                return foundfile
            else:
                # try and download source files from specified source URLs
                sourceURLs = self.getcfg('sourceURLs')
                targetdir = candidate_filepaths[0]
                if not os.path.isdir(targetdir):
                    try:
                        os.makedirs(targetdir)
                    except OSError, err:
                        self.log.error("Failed to create directory %s to download source file %s into" % (targetdir, filename))

                for url in sourceURLs:

                    if pkg:
                        targetpath = os.path.join(targetdir, "packages", filename)
                    else:
                        targetpath = os.path.join(targetdir, filename)

                    if type(url) == str:
                        fullurl = "%s/%s" % (url, filename)
                    elif type(url) == tuple:
                        ## URLs that require a suffix, e.g., SourceForge download links
                        ## e.g. http://sourceforge.net/projects/math-atlas/files/Stable/3.8.4/atlas3.8.4.tar.bz2/download
                        fullurl = "%s/%s/%s" % (url[0], filename, url[1])
                    else:
                        self.log.warning("Source URL %s is of unknown type, so ignoring it." % url)
                        continue

                    self.log.debug("Trying to download file %s from %s to %s ..." % (filename, fullurl, targetpath))
                    downloaded = False
                    try:
                        if download(filename, fullurl, targetpath):
                            downloaded = True

                    except IOError, err:
                        self.log.debug("Failed to download %s from %s: %s" % (filename, url, err))
                        failedpaths.append(fullurl)
                        continue

                    if downloaded:
                        # if fetching from source URL worked, we're done
                        self.log.info("Successfully downloaded source file %s from %s" % (filename, fullurl))
                        return targetpath
                    else:
                        failedpaths.append(fullurl)

                self.log.error("Couldn't find file %s anywhere, and downloading it didn't work either...\nPaths attempted (in order): %s " % (filename, ', '.join(failedpaths)))


    def verify_homepage(self):
        """
        Download homepage, verify if the name of the software is mentioned
        """
        homepage = self.getcfg("homepage")

        try:
            page = urllib.urlopen(homepage)
        except IOError:
            self.log.error("Homepage (%s) is unavailable." % homepage)
            return False

        regex = re.compile(self.name(), re.I)

        # if url contains software name and is available we are satisfied
        if regex.search(homepage):
            return True

        # Perform a lowercase compare against the entire contents of the html page
        # (does not care about html)
        for line in page:
            if regex.search(line):
                return True

        return False




    def apply_patch(self, beginpath=None):
        """
        Apply the patches
        """
        for tmp in self.patches:
            self.log.info("Applying patch %s" % tmp['name'])

            copy = False
            ## default: patch first source
            srcind = 0
            if 'source' in tmp:
                srcind = tmp['source']
            srcpathsuffix = ''
            if 'sourcepath' in tmp:
                srcpathsuffix = tmp['sourcepath']
            elif 'copy' in tmp:
                srcpathsuffix = tmp['copy']
                copy = True

            if not beginpath:
                beginpath = self.src[srcind]['finalpath']

            src = os.path.abspath("%s/%s" % (beginpath, srcpathsuffix))

            level = None
            if 'level' in tmp:
                level = tmp['level']

            if not patch(tmp['path'], src, copy=copy, level=level):
                self.log.error("Applying patch %s failed" % tmp['name'])

    def unpack_src(self):
        """
        Unpack the source files.
        """
        for tmp in self.src:
            self.log.info("Unpacking source %s" % tmp['name'])
            srcdir = unpack(tmp['path'], self.builddir, extra_options=self.getcfg('unpackOptions'))
            if srcdir:
                self.src[self.src.index(tmp)]['finalpath'] = srcdir
            else:
                self.log.error("Unpacking source %s failed" % tmp['name'])

    def build(self):
        """
        Build software
        - make builddir
        - generate install location name
        - unpack sources
        - patch sources
        - prepare dependencies
        - prepare toolkit
        - configure
        - make (use parallelism?)
        - test
        - make install location
        - install
        """
        try:
            print_msg("preparing...", self.log)

            self.gen_installdir()
            self.make_builddir()

            self.print_environ()

            # reset tracked changes
            env.reset_changes()

            ## SOURCE
            print_msg("unpacking...", self.log)
            self.runstep('source', [self.unpack_src], skippable=True)

            ## PATCH
            self.runstep('patch', [self.apply_patch], skippable=True)

            # PREPARE
            self.runstep('prepare', [self.prepare], skippable=True)

            ## CONFIGURE
            print_msg("configuring...", self.log)
            self.runstep('configure', [self.configure], skippable=True)

            ## MAKE
            print_msg("building...", self.log)
            self.runstep('make', [self.make], skippable=True)

            ## TEST
            print_msg("testing...", self.log)
            self.runstep('test', [self.test], skippable=True)

            ## INSTALL
            print_msg("installing...", self.log)
            self.runstep('install', [self.make_installdir, self.make_install], skippable=True)

            ## Packages
            self.runstep('packages', [self.packages])

            print_msg("finishing up...", self.log)

            ## POSTPROC
            self.runstep('postproc', [self.postproc], skippable=True)

            ## SANITY CHECK
            try:
                self.runstep('sanity check', [self.sanitycheck], skippable=False)
            finally:
                self.runstep('cleanup', [self.cleanup])

        except StopException:
            pass

    def runstep(self, step, methods, skippable=False):
        """
        Run step, returns false when execution should be stopped
        """
        if skippable and self.skip:
            self.log.info("Skipping %s" % step)
        else:
            self.log.info("Starting %s" % step)
            for m in methods:
                self.print_environ()
                m()

        if self.getcfg('stop') == step:
            self.log.info("Stopping after %s step." % step)
            raise StopException(step)

    def print_environ(self):
        """
        Prints the environment changes and loaded modules to the debug log
        - pretty prints the environment for easy copy-pasting
        """
        mods = [(mod['name'], mod['version']) for mod in Modules().loaded_modules()]
        mods_text = "\n".join(["module load %s/%s" % m for m in mods if m not in self.loaded_modules])
        self.loaded_modules = mods

        env = copy.deepcopy(os.environ)

        changed = [(k,env[k]) for k in env if k not in self.orig_environ]
        for k in env:
            if k in self.orig_environ and env[k] != self.orig_environ[k]:
                changed.append((k, env[k]))

        unset = [key for key in self.orig_environ if key not in env]

        text = "\n".join(['export %s="%s"' % change for change in changed])
        unset_text = "\n".join(['unset %s' % key for key in unset])

        if mods:
            self.log.debug("Loaded modules:\n%s" % mods_text)
        if changed:
            self.log.debug("Added to environment:\n%s" % text)
        if unset:
            self.log.debug("Removed from environment:\n%s" % unset_text)

        self.orig_environ = env

    def postproc(self):
        """
        Do some postprocessing
        - set file permissions ....
        Installing user must be member of the group that it is changed to
        """
        if self.getcfg('group'):
            gid = grp.getgrnam(self.getcfg('group'))[2]
            chngsuccess = []
            chngfailure = []
            for (root, _, files) in os.walk(self.installdir):
                try:
                    os.chown(root, -1, gid)
                    os.chmod(root, 0750)
                    chngsuccess.append(root)
                except OSError, err:
                    self.log.error("Failed to change group for %s: %s" % (root, err))
                    chngfailure.append(root)
                for f in files:
                    absfile = os.path.join(root, f)
                    try:
                        os.chown(absfile, -1, gid)
                        os.chmod(root, 0750)
                        chngsuccess.append(absfile)
                    except OSError, err:
                        self.log.debug("Failed to chown/chmod %s (but ignoring it): %s" % (absfile, err))
                        chngfailure.append(absfile)

            if len(chngfailure) > 0:
                self.log.error("Unable to change group permissions of file(s). Are you a member of this group?:\n --> %s" % "\n --> ".join(chngfailure))
            else:
                self.log.info("Successfully made software only available for group %s" % self.getcfg('group'))

    def cleanup(self):
        """
        Cleanup leftover mess: remove/clean build directory

        except when we're building in the installation directory,
        otherwise we remove the installation
        """
        if not self.build_in_installdir:
            try:
                shutil.rmtree(self.builddir)
                base = os.path.dirname(self.builddir)

                # keep removing empty directories until we either find a non-empty one
                # or we end up in the root builddir
                while len(os.listdir(base)) == 0 and not os.path.samefile(base, buildPath()):
                    os.rmdir(base)
                    base = os.path.dirname(base)

                self.log.info("Cleaning up builddir %s" % (self.builddir))
            except OSError, err:
                self.log.exception("Cleaning up builddir %s failed: %s" % (self.builddir, err))

    def sanitycheck(self):
        """
        Do a sanity check on the installation
        - if *any* of the files/subdirectories in the installation directory listed
          in sanityCheckPaths are non-existent (or empty), the sanity check fails
        """
        # prepare sanity check paths
        self.sanityCheckPaths = self.getcfg('sanityCheckPaths')
        if not self.sanityCheckPaths:
            self.sanityCheckPaths = {'files':[],
                                   'dirs':["bin", "lib"]
                                   }
            self.log.info("Using default sanity check paths: %s" % self.sanityCheckPaths)
        else:
            ks = self.sanityCheckPaths.keys()
            ks.sort()
            valnottypes = [type(x) != list for x in self.sanityCheckPaths.values()]
            lenvals = [len(x) for x in self.sanityCheckPaths.values()]
            if not ks == ["dirs", "files"] or sum(valnottypes) > 0 or sum(lenvals) == 0:
                self.log.error("Incorrect format for sanityCheckPaths (should only have 'files' and 'dirs' keys, values should be lists (at least one non-empty)).")

            self.log.info("Using customized sanity check paths: %s" % self.sanityCheckPaths)

        self.sanityCheckOK = True

        # check is files exist
        for f in self.sanityCheckPaths['files']:
            p = os.path.join(self.installdir, f)
            if not os.path.exists(p):
                self.log.debug("Sanity check: did not find file %s in %s" % (f, self.installdir))
                self.sanityCheckOK = False
                break
            else:
                self.log.debug("Sanity check: found file %s in %s" % (f, self.installdir))

        if self.sanityCheckOK:
            # check if directories exist, and whether they are non-empty
            for d in self.sanityCheckPaths['dirs']:
                p = os.path.join(self.installdir, d)
                if not os.path.isdir(p) or not os.listdir(p):
                    self.log.debug("Sanity check: did not find non-empty directory %s in %s" % (d, self.installdir))
                    self.sanityCheckOK = False
                    break
                else:
                    self.log.debug("Sanity check: found non-empty directory %s in %s" % (d, self.installdir))

        # make fake module
        mod_path = [self.make_module(True)]

        # load the module
        mod_path.extend(Modules().modulePath)
        m = Modules(mod_path)
        self.log.debug("created module instance")
        m.addModule([[self.name(), self.installversion()]])
        try:
            m.load()
        except EasyBuildError, err:
            self.log.debug("Loading module failed: %s" % err)
            self.sanityCheckOK = False

        # chdir to installdir (beter environment for running tests)
        os.chdir(self.installdir)

        # run sanity check command
        command = self.getcfg('sanityCheckCommand')
        if command:
            # set command to default. This allows for config files with
            # sanityCheckCommand = True
            if not isinstance(command, tuple):
                self.log.debug("Setting sanity check command to default")
                command = (None, None)

            # Build substition dictionary
            check_cmd = { 'name': self.name().lower(), 'options': '-h' }

            if command[0] != None:
                check_cmd['name'] = command[0]

            if command[1] != None:
                check_cmd['options'] = command[1]

            cmd = "%(name)s %(options)s" % check_cmd

            out, ec = run_cmd(cmd, simple=False)
            if ec != 0:
                self.sanityCheckOK = False
                self.log.debug("sanityCheckCommand %s exited with code %s (output: %s)" % (cmd, ec, out))
            else:
                self.log.debug("sanityCheckCommand %s ran successfully! (output: %s)" % (cmd, out))

        failed_pkgs = [pkg.name for pkg in self.instance_pkgs if not pkg.sanitycheck()]

        if failed_pkgs:
            self.log.info("Sanity check for packages %s failed!" % failed_pkgs)
            self.sanityCheckOK = False

        # pass or fail
        if not self.sanityCheckOK:
            self.log.error("Sanity check failed!")
        else:
            self.log.debug("Sanity check passed!")


    def startfrom(self):
        """
        Return the directory where to start the whole configure/make/make install cycle from
        - typically self.src[0]['finalpath']
        - startfrom option
        -- if abspath: use that
        -- else, treat it as subdir for regular procedure
        """
        tmpdir = ''
        if self.getcfg('startfrom'):
            tmpdir = self.getcfg('startfrom')

        if not os.path.isabs(tmpdir):
            if len(self.src) > 0 and not self.skip:
                self.setcfg('startfrom', os.path.join(self.src[0]['finalpath'], tmpdir))
            else:
                self.setcfg('startfrom', os.path.join(self.builddir, tmpdir))

        try:
            os.chdir(self.getcfg('startfrom'))
            self.log.debug("Changed to real build directory %s" % (self.getcfg('startfrom')))
        except OSError, err:
            self.log.exception("Can't change to real build directory %s: %s" % (self.getcfg('startfrom'), err))

    def prepare(self):
        """
        Pre-configure step. Set's up the builddir just before starting configure
        """
        self.toolkit().prepare(self.getcfg('onlytkmod'))
        self.startfrom()
        self.make_devel_module(create_in_builddir=True)


    def configure(self, cmd_prefix=''):
        """
        Configure step
        - typically ./configure --prefix=/install/path style
        """

        cmd = "%s %s./configure --prefix=%s %s" % (self.getcfg('preconfigopts'), cmd_prefix,
                                                    self.installdir, self.getcfg('configopts'))

        (out, _) = run_cmd(cmd, log_all=True, simple=False)

        return out

    def make(self, verbose=False):
        """
        Start the actual build
        - typical: make -j X
        """

        paracmd = ''
        if self.getcfg('parallel'):
            paracmd = "-j %s" % self.getcfg('parallel')

        cmd = "%s make %s %s" % (self.getcfg('premakeopts'), paracmd, self.getcfg('makeopts'))

        (out, _) = run_cmd(cmd, log_all=True, simple=False, log_output=verbose)

        return out

    def test(self):
        """
        Test the compilation
        - default: None
        """

        if self.getcfg('runtest'):
            cmd = "make %s" % (self.getcfg('runtest'))
            (out, _) = run_cmd(cmd, log_all=True, simple=False)

            return out

    def toolkit(self):
        """
        Toolkit used to build this Application
        """
        return self.cfg.toolkit()

    def toolkit_name(self):
        """
        Name of toolkit used to build this Application
        """
        return self.cfg.toolkit_name()

    def toolkit_version(self):
        """
        Version of toolkit used to build this Application
        """
        return self.cfg.toolkit_version()

    def make_install(self):
        """
        Create the installation in correct location
        - typical: make install
        """

        cmd = "make install %s" % (self.getcfg('installopts'))

        (out, _) = run_cmd(cmd, log_all=True, simple=False)

        return out

    def make_builddir(self):
        """
        Create the build directory.
        """
        if not self.build_in_installdir:
            # make a unique build dir
            ## if a tookitversion starts with a -, remove the - so prevent a -- in the path name
            tkversion = self.toolkit_version()
            if tkversion.startswith('-'):
                tkversion = tkversion[1:]

            extra = "%s%s-%s%s" % (self.getcfg('versionprefix'), self.toolkit_name(), tkversion, self.getcfg('versionsuffix'))
            localdir = os.path.join(buildPath(), self.name(), self.version(), extra)

            ald = os.path.abspath(localdir)
            tmpald = ald
            counter = 1
            while os.path.isdir(tmpald):
                counter += 1
                tmpald = "%s.%d" % (ald, counter)

            self.builddir = ald

            self.log.debug("Creating the build directory %s (cleanup: %s)" % (self.builddir, self.getcfg('cleanupoldbuild')))

        else:
            self.log.info("Changing build dir to %s" % self.installdir)
            self.builddir = self.installdir

            self.log.info("Overriding 'cleanupoldinstall' (to False), 'cleanupoldbuild' (to True) " \
                          "and 'keeppreviousinstall' because we're building in the installation directory.")
            # force cleanup before installation
            self.setcfg('cleanupoldbuild', True)
            self.setcfg('keeppreviousinstall', False)
            # avoid cleanup after installation
            self.setcfg('cleanupoldinstall', False)

        # always make build dir
        self.make_dir(self.builddir, self.getcfg('cleanupoldbuild'))

    def gen_installdir(self):
        """
        Generate the name of the installation directory.
        """
        basepath = installPath()

        if basepath:
            installdir = os.path.join(basepath, self.name(), self.installversion())
            self.installdir = os.path.abspath(installdir)
        else:
            self.log.error("Can't set installation directory")

    def make_installdir(self):
        """
        Create the installation directory.
        """
        self.log.debug("Creating the installation directory %s (cleanup: %s)" % (self.installdir, self.getcfg('cleanupoldinstall')))
        if self.build_in_installdir:
            self.setcfg('keeppreviousinstall', True)
        self.make_dir(self.installdir, self.getcfg('cleanupoldinstall'), self.getcfg('dontcreateinstalldir'))

    def make_dir(self, dirName, clean, dontcreateinstalldir=False):
        """
        Create the directory.
        """
        if os.path.exists(dirName):
            self.log.info("Found old directory %s" % dirName)
            if self.getcfg('keeppreviousinstall'):
                self.log.info("Keeping old directory %s (hopefully you know what you are doing)" % dirName)
                return
            elif clean:
                try:
                    shutil.rmtree(dirName)
                    self.log.info("Removed old directory %s" % dirName)
                except OSError, err:
                    self.log.exception("Removal of old directory %s failed: %s" % (dirName, err))
            else:
                try:
                    timestamp = time.strftime("%Y%m%d-%H%M%S")
                    backupdir = "%s.%s" % (dirName, timestamp)
                    shutil.move(dirName, backupdir)
                    self.log.info("Moved old directory %s to %s" % (dirName, backupdir))
                except OSError, err:
                    self.log.exception("Moving old directory to backup %s %s failed: %s" % (dirName, backupdir, err))

        if dontcreateinstalldir:
            olddir = dirName
            dirName = os.path.dirname(dirName)
            self.log.info("Cleaning only, no actual creation of %s, only verification/creation of dirname %s" % (olddir, dirName))
            if os.path.exists(dirName):
                return
            ## if not, create dir as usual

        try:
            os.makedirs(dirName)
        except OSError, err:
            self.log.exception("Can't create directory %s: %s" % (dirName, err))

    def make_module(self, fake=False):
        """
        Generate a module file.
        """
        self.moduleGenerator = ModuleGenerator(self, fake)
        modpath = self.moduleGenerator.createFiles()

        txt = ''
        txt += self.make_module_description()
        txt += self.make_module_dep()
        txt += self.make_module_req()
        txt += self.make_module_extra()
        if self.getcfg('pkglist'):
            txt += self.make_module_extra_packages()
        txt += '\n# built with EasyBuild version %s\n' % easybuild.VERBOSE_VERSION

        try:
            f = open(self.moduleGenerator.filename, 'w')
            f.write(txt)
            f.close()
        except IOError, err:
            self.log.error("Writing to the file %s failed: %s" % (self.moduleGenerator.filename, err))

        self.log.info("Added modulefile: %s" % (self.moduleGenerator.filename))

        if not fake:
            self.make_devel_module()

        return modpath

    def make_devel_module(self, create_in_builddir=False):
        """
        Create a develop module file which sets environment based on the build
        Usage: module load name, which loads the module you want to use. $EBDEVELNAME should then be the full path
        to the devel module file. So now you can module load $EBDEVELNAME.

        WARNING: you cannot unload using $EBDEVELNAME (for now: use module unload `basename $EBDEVELNAME`)
        """
        # first try loading the fake module (might have happened during sanity check, doesn't matter anyway
        # make fake module
        mod_path = [self.make_module(True)]

        # load the module
        mod_path.extend(Modules().modulePath)
        m = Modules(mod_path)
        self.log.debug("created module instance")
        m.addModule([[self.name(), self.installversion()]])
        try:
            m.load()
        except EasyBuildError, err:
            self.log.debug("Loading module failed: %s" % err)
            self.log.debug("loaded modules: %s" % Modules().loaded_modules())

        mod_gen = ModuleGenerator(self)
        header = "#%Module\n"

        env_txt = ""
        for (key, val) in env.changes.items():
            # check if non-empty string
            # TODO: add unset for empty vars?
            if val.strip():
                env_txt += mod_gen.setEnvironment(key, val)

        load_txt = ""
        # capture all the EBDEVEL vars
        # these should be all the dependencies and we should load them
        for key in os.environ:
            # legacy support
            if key.startswith("EBDEVEL") or key.startswith("SOFTDEVEL"):
                if not key.endswith(convertName(self.name(), upper=True)):
                    path = os.environ[key]
                    if os.path.isfile(path):
                        name, version =  path.rsplit('/', 1)
                        load_txt += mod_gen.loadModule(name, version)

        if create_in_builddir:
            output_dir = self.builddir
        else:
            output_dir = os.path.join(self.installdir, config.logPath())
            if not os.path.exists(output_dir):
                os.makedirs(output_dir)

        filename = os.path.join(output_dir, "%s-%s-easybuild-devel" % (self.name(), self.installversion()))
        self.log.debug("Writing devel module to %s" % filename)

        devel_module = open(filename, "w")
        devel_module.write(header)
        devel_module.write(load_txt)
        devel_module.write(env_txt)
        devel_module.close()

    def make_module_description(self):
        """
        Create the module description.
        """
        return self.moduleGenerator.getDescription()

    def make_module_dep(self):
        """
        Make the dependencies for the module file.
        """
        load = unload = ''

        # Load toolkit
        if self.toolkit_name() != 'dummy':
            load += self.moduleGenerator.loadModule(self.toolkit_name(), self.toolkit_version())
            unload += self.moduleGenerator.unloadModule(self.toolkit_name(), self.toolkit_version())

        # Load dependencies
        builddeps = self.cfg.builddependencies()
        for dep in self.toolkit().dependencies:
            if not dep in builddeps:
                self.log.debug("Adding %s/%s as a module dependency" % (dep['name'], dep['tk']))
                load += self.moduleGenerator.loadModule(dep['name'], dep['tk'])
                unload += self.moduleGenerator.unloadModule(dep['name'], dep['tk'])
            else:
                self.log.debug("Skipping builddependency %s/%s" % (dep['name'], dep['tk']))

        # Force unloading any other modules
        if self.getcfg('moduleforceunload'):
            return unload + load
        else:
            return load

    def make_module_req(self):
        """
        Generate the environment-variables to run the module.
        """
        requirements = self.make_module_req_guess()

        txt = "\n"
        for key in sorted(requirements):
            for path in requirements[key]:
                globbedPaths = glob.glob(os.path.join(self.installdir, path))
                txt += self.moduleGenerator.prependPaths(key, globbedPaths)
        return txt

    def make_module_req_guess(self):
        """
        A dictionary of possible directories to look for.
        """
        return {
            'PATH': ['bin'],
            'LD_LIBRARY_PATH': ['lib', 'lib64'],
            'CPATH':['include'],
            'MANPATH': ['man', 'share/man'],
            'PKG_CONFIG_PATH' : ['lib/pkgconfig'],
        }

    def make_module_extra(self):
        """
        Sets optional variables (EBROOT, MPI tuning variables).
        """
        txt = "\n"

        # EBROOT + EBVERSION + EBDEVEL
        environment_name = convertName(self.name(), upper=True)
        txt += self.moduleGenerator.setEnvironment("EBROOT" + environment_name, "$root")
        txt += self.moduleGenerator.setEnvironment("EBVERSION" + environment_name, self.version())
        devel_path = os.path.join("$root", config.logPath(), "%s-%s-easybuild-devel" % (self.name(),
            self.installversion()))
        txt += self.moduleGenerator.setEnvironment("EBDEVEL" + environment_name, devel_path)

        txt += "\n"
        for (key, value) in self.getcfg('modextravars').items():
            txt += self.moduleGenerator.setEnvironment(key, value)

        self.log.debug("make_module_extra added this: %s" % txt)

        return txt

    def make_module_extra_packages(self):
        """
        Sets optional variables for packages.
        """
        return self.moduleExtraPackages

    def installversion(self):
        return self.cfg.installversion()

    def installsize(self):
        installsize = 0
        try:
            # change to home dir, to avoid that cwd no longer exists
            os.chdir(os.getenv('HOME'))

            # walk install dir to determine total size
            for (dirpath, _, filenames) in os.walk(self.installdir):
                for filename in filenames:
                    fullpath = os.path.join(dirpath, filename)
                    if os.path.exists(fullpath):
                        installsize += os.path.getsize(fullpath)
        except OSError, err:
            self.log.warn("Could not determine install size: %s" % err)

        return installsize



    def packages(self):
        """
        After make install, run this.
        - only if variable len(pkglist) > 0
        - optionally: load module that was just created using temp module file
        - find source for packages, in pkgs
        - run extraPackages
        """

        if len(self.getcfg('pkglist')) == 0:
            self.log.debug("No packages in pkglist")
            return

        if not self.skip:
            modpath = self.make_module(fake=True)
        # adjust MODULEPATH tand load module
        if self.getcfg('pkgloadmodule'):
            if self.skip:
                m = Modules()
            else:
                self.log.debug("Adding %s to MODULEPATH" % modpath)
                m = Modules([modpath] + os.environ['MODULEPATH'].split(':'))

            if m.exists(self.name(), self.installversion()):
                m.addModule([[self.name(), self.installversion()]])
                m.load()
            else:
                self.log.error("module %s version %s doesn't exist" % (self.name(), self.installversion()))

        self.extra_packages_pre()

        self.pkgs = self.find_package_sources()

        if self.skip:
            self.filter_packages()

        self.extra_packages()

    def find_package_patches(self, pkgName):
        """
        Find patches for packages.
        """
        for (name, patches) in self.getcfg('pkgpatches'):
            if name == pkgName:
                pkgpatches = []
                for p in patches:
                    pf = self.file_locate(p, pkg=True)
                    if pf:
                        pkgpatches.append(pf)
                    else:
                        self.log.error("Unable to locate file for patch %s." % p)
                return pkgpatches
        return []

    def find_package_sources(self):
        """
        Find source file for packages.
        """
        pkgSources = []
        for pkg in self.getcfg('pkglist'):
            if type(pkg) in [list, tuple] and pkg:
                pkgName = pkg[0]
                forceunknownsource = False
                if len(pkg) == 1:
                    pkgSources.append({'name':pkgName})
                else:
                    if len(pkg) == 2:
                        fn = self.getcfg('pkgtemplate') % (pkgName, pkg[1])
                    elif len(pkg) == 3:
                        if type(pkg[2]) == bool:
                            forceunknownsource = pkg[2]
                        else:
                            fn = pkg[2]
                    else:
                        self.log.error('Package specified in unknown format (list/tuple too long)')

                    if forceunknownsource:
                        pkgSources.append({'name':pkgName,
                                           'version':pkg[1]})
                    else:
                        filename = self.file_locate(fn, True)
                        if filename:
                            pkgSrc = {'name':pkgName,
                                    'version':pkg[1],
                                    'src':filename}

                            pkgPatches = self.find_package_patches(pkgName)
                            if pkgPatches:
                                self.log.debug('Found patches for package %s: %s' % (pkgName, pkgPatches))
                                pkgSrc.update({'patches':pkgPatches})
                            else:
                                self.log.debug('No patches found for package %s.' % pkgName)

                            pkgSources.append(pkgSrc)

                        else:
                            self.log.warning("Source for package %s not found.")

            elif type(pkg) == str:
                pkgSources.append({'name':pkg})
            else:
                self.log.error("Package specified in unknown format (not a string/list/tuple)")

        return pkgSources

    def extra_packages_pre(self):
        """
        Also do this before (eg to set the template)
        """
        pass

    def extra_packages(self):
        """
        Also do this (ie the real work)
        - based on original R version
        - it assumes a class that has a run function
        -- the class is instantiated and the at the end <instance>.run() is called
        -- has defaultclass
        """
        pkginstalldeps = self.getcfg('pkginstalldeps')
        self.log.debug("Installing packages")
        pkgdefaultclass = self.getcfg('pkgdefaultclass')
        if not pkgdefaultclass:
            self.log.error("ERROR: No default package class set for %s" % self.name())

        allclassmodule = pkgdefaultclass[0]
        defaultClass = pkgdefaultclass[1]
        for pkg in self.pkgs:
            name = pkg['name'][0].upper() + pkg['name'][1:] # classnames start with a capital
            self.log.debug("Starting package %s" % name)

            try:
                exec("from %s import %s" % (allclassmodule, name))
                p = eval("%s(self,pkg,pkginstalldeps)" % name)
                self.log.debug("Installing package %s through class %s" % (name, name))
            except (ImportError, NameError), err:
                self.log.debug("Couldn't load class %s for package %s with package deps %s:\n%s" % (name, name, pkginstalldeps, err))
                if defaultClass:
                    self.log.info("No class found for %s, using default %s instead." % (name, defaultClass))
                    try:
                        exec("from %s import %s" % (allclassmodule, defaultClass))
                        exec("p=%s(self,pkg,pkginstalldeps)" % defaultClass)
                        self.log.debug("Installing package %s through default class %s" % (name, defaultClass))
                    except (ImportError, NameError), errbis:
                        self.log.error("Failed to use both class %s and default %s for package %s, giving up:\n%s\n%s" % (name, defaultClass, name, err, errbis))
                else:
                    self.log.error("Failed to use both class %s and no default class for package %s, giving up:\n%s" % (name, name, err))

            ## real work
            p.prerun()
            txt = p.run()
            if txt:
                self.moduleExtraPackages += txt
            p.postrun()
            # Append so we can make us of it later (in sanity_check)
            self.instance_pkgs.append(p)

    def filter_packages(self):
        """
        Called when self.skip is True
        - use this to detect existing packages and to remove them from self.pkgs
        - based on initial R version
        """
        cmdtmpl = self.getcfg('pkgfilter')[0]
        cmdinputtmpl = self.getcfg('pkgfilter')[1]

        res = []
        for pkg in self.pkgs:
            name = pkg['name']
            if name in self.getcfg('pkgmodulenames'):
                modname = self.getcfg('pkgmodulenames')[name]
            else:
                modname = name
            tmpldict = {'name':modname,
                       'version':pkg.get('version'),
                       'src':pkg.get('source')
                       }
            cmd = cmdtmpl % tmpldict
            if cmdinputtmpl:
                stdin = cmdinputtmpl % tmpldict
                (cmdStdouterr, ec) = run_cmd(cmd, log_all=False, log_ok=False, simple=False, inp=stdin, regexp=False)
            else:
                (cmdStdouterr, ec) = run_cmd(cmd, log_all=False, log_ok=False, simple=False, regexp=False)
            if ec:
                self.log.info("Not skipping %s" % name)
                self.log.debug("exit code: %s, stdout/err: %s" % (ec, cmdStdouterr))
                res.append(pkg)
            else:
                self.log.info("Skipping %s" % name)
        self.pkgs = res

    def runtests(self):
        """
        Run tests.
        """
        for test in self.getcfg('tests'):
            # Current working dir no longer exists
            os.chdir(self.installdir)
            if os.path.isabs(test):
                path = test
            else:
                path = os.path.join(source_path(), self.name(), test)

            try:
                self.log.debug("Running test %s" % path)
                run_cmd(path, log_all=True, simple=True)
            except EasyBuildError, err:
                self.log.exception("Running test %s failed: %s" % (path, err))

    def name(self):
        """
        Shortcut the get the module name.
        """
        return self.getcfg('name')

    def version(self):
        """
        Shortcut the get the module version.
        """
        return self.getcfg('version')

    def dump_cfg_options(self):
        """
        Print a list of available configuration options.
        """
        for key in sorted(self.cfg):
            tabs = "\t" * (3 - (len(key) + 1) / 8)
            print "%s:%s%s" % (key, tabs, self.cfg[key][1])



class StopException(Exception):
    """
    StopException class definition.
    """
    pass

def get_class_for(modulepath, class_name):
    """
    Get class for a given class name and easyblock module path.
    """
    # >>> import pkgutil
    # >>> loader = pkgutil.find_loader('easybuild.apps.Base')
    # >>> d = loader.load_module('Base')
    # >>> c = getattr(d,'Likwid')
    # >>> c()
    m = __import__(modulepath, globals(), locals(), [''])
    c = getattr(m, class_name)
    return c

def module_path_for_easyblock(easyblock):
    """
    Determine the module path for a given easyblock name,
    based on first character:
    - easybuild.easyblocks.a
    - ...
    - easybuild.easyblocks.z
    - easybuild.easyblocks.0
    """
    letters = [chr(ord('a') + x) for x in range(0, 26)] # a-z

    if not easyblock:
        return None

    modname = easyblock.replace('-','_')

    first_char = easyblock[0].lower()

    if first_char in letters:
        return "easybuild.easyblocks.%s.%s" % (first_char, modname)
    else:
        return "easybuild.easyblocks.0.%s" % modname

def get_paths_for(log, subdir="easyblocks"):
    """
    Return a list of absolute paths where the specified subdir can be found, determined by the PYTHONPATH
    """
    # browse through PYTHONPATH, all easyblocks repo paths should be there
    paths = []
    for pythonpath in os.getenv('PYTHONPATH').split(':'):
        path = os.path.join(pythonpath, "easybuild", subdir)
        log.debug("Looking for easybuild/%s in path %s" % (subdir, pythonpath))
        try:
            if os.path.isdir(path):
                paths.append(os.path.abspath(pythonpath))
        except OSError, err:
            raise EasyBuildError(str(err))

    return paths

def get_class(easyblock, log, name=None):
    """
    Get instance for a particular application class (or Application)
    """

    app_mod_class = ("easybuild.framework.application", "Application")

    #TODO: create proper factory for this, as explained here 
    #http://stackoverflow.com/questions/456672/class-factory-in-python
    try:
        if not easyblock:
            if not name:
                name = "UNKNOWN"

            modulepath = module_path_for_easyblock(name)
            # don't use capitalize, as it changes 'GCC' into 'Gcc', we want to keep the capitals that are there already
            class_name = name[0].upper() + name[1:].replace('-','_')

            # try and find easyblock
            easyblock_found = False
            easyblock_path = ''
            easyblock_paths = [modulepath.lower()]
            for path in get_paths_for(log, "easyblocks"):
                for possible_path in easyblock_paths:
                    easyblock_path = os.path.join(path, "%s.py" % possible_path.replace('.', os.path.sep))
                    log.debug("Checking easyblocks path %s..." % easyblock_path)
                    if os.path.exists(easyblock_path):
                        easyblock_found = True
                        log.debug("Found easyblock for %s at %s" % (name, easyblock_path))
                        modulepath = possible_path
                        break
                if easyblock_found:
                    break

            # only try to import derived easyblock if it exists
            if easyblock_found:

                try:

                    cls = get_class_for(modulepath, class_name)

                    log.info("Successfully obtained %s class instance from %s" % (class_name, modulepath))

                    return cls

                except Exception, err:
                    log.error("Failed to use easyblock at %s for class %s: %s" % (modulepath, class_name, err))
                    raise EasyBuildError(str(err))

            else:
                (modulepath, class_name) = app_mod_class
                log.debug("Easyblock path %s does not exist, so falling back to default %s class from %s" % (easyblock_path, class_name, modulepath))

        elif easyblock == "Application":
            (modulepath, class_name) = app_mod_class
            log.debug("Easyblock %s specified, so using default class %s from %s" % (easyblock,
                                                                                     class_name,
                                                                                     modulepath))
        else:
            class_name = easyblock.split('.')[-1]
            # figure out if full path was specified or not
            if len(easyblock.split('.')) > 1:
                log.info("Assuming that full easyblock module path was specified.")
                modulepath = easyblock
            else:
                modulepath = module_path_for_easyblock(easyblock).lower()
                log.info("Derived full easyblock module path for %s: %s" % (class_name, modulepath))

        cls = get_class_for(modulepath, class_name)
        log.info("Successfully obtained %s class instance from %s" % (class_name, modulepath))
        return cls

    except Exception, err:
        log.error("Can't process provided module and class pair %s: %s" % (easyblock, err))
        raise EasyBuildError(str(err))


class ApplicationPackage:
    """
    Support for installing packages.
    """
    def __init__(self, mself, pkg, pkginstalldeps):
        """
        mself has the logger
        """
        self.master = mself
        self.log = self.master.log
        self.cfg = self.master.cfg
        self.pkg = pkg
        self.pkginstalldeps = pkginstalldeps

        if not 'name' in self.pkg:
            self.log.error("")

        self.name = self.pkg.get('name', None)
        self.version = self.pkg.get('version', None)
        self.src = self.pkg.get('src', None)
        self.patches = self.pkg.get('patches', None)

    def prerun(self):
        """
        Stuff to do before installing a package.
        """
        pass

    def run(self):
        """
        Actual installation of a package.
        """
        pass

    def postrun(self):
        """
        Stuff to do after installing a package.
        """
        pass

    def toolkit(self):
        """
        Toolkit used to build this package
        """
        return self.master.toolkit()

    def toolkit_name(self):
        """
        Name of toolkit used to build this package
        """
        return self.master.toolkit_name()

    def toolkit_version(self):
        """
        Version of toolkit used to build this package
        """
        return self.master.toolkit_version()

    def sanitycheck(self):
        """
        sanity check to run after installing
        """
        try:
            cmd, inp = self.master.getcfg('pkgfilter')
        except:
            self.log.debug("no pkgfilter setting found, skipping sanitycheck")
            return

        if self.name in self.master.getcfg('pkgmodulenames'):
            modname = self.master.getcfg('pkgmodulenames')[self.name]
        else:
            modname = self.name
        template = {'name': modname,
                    'version': self.version,
                    'src': self.src
                   }
        cmd = cmd % template

        if inp:
            stdin = inp % template
            # set log_ok to False so we can catch the error instead of run_cmd
            (output, ec) = run_cmd(cmd, log_ok=False, simple=False, inp=stdin, regexp=False)
        else:
            (output, ec) = run_cmd(cmd, log_ok=False, simple=False, regexp=False)
        if ec:
            self.log.warn("package: %s failed to install! (output: %s)" % (self.name, output))
            return False
        else:
            return True
<|MERGE_RESOLUTION|>--- conflicted
+++ resolved
@@ -334,14 +334,8 @@
             self.log.error('Not all dependencies have a matching toolkit version')
 
         # Check if the application is not loaded at the moment
-<<<<<<< HEAD
         if get_software_root(self.name()):
             self.log.error("Module is already loaded (%s is set), installation cannot continue." % sofware_env_var_name('root', self.name()))
-=======
-        envName = "EBROOT%s" % convertName(self.name(), upper=True)
-        if get_software_root(self.name()):
-            self.log.error("Module is already loaded (%s is set), installation cannot continue." % envName)
->>>>>>> 84984956
 
         # Check if main install needs to be skipped
         # - if a current module can be found, skip is ok
